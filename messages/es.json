--- conflicted
+++ resolved
@@ -146,8 +146,6 @@
   "maps": {
     "marker_located_at": "Marcadores ubicados en {name}"
   },
-<<<<<<< HEAD
-=======
   "categories": {
     "select_options": "Select categories"
   },
@@ -156,7 +154,6 @@
     "categories": "Categorias",
     "events": "Eventos"
   },
->>>>>>> 2e0efc78
   "customErrors": {
     "file_required": "Archivo es requerido",
     "invalid_phone_number": "Número de teléfono inválido",
