--- conflicted
+++ resolved
@@ -150,8 +150,6 @@
   "categories": {
     "select_options": "Select categories"
   },
-<<<<<<< HEAD
-=======
   "filters": {
     "search": "Search",
     "categories": "Categories",
@@ -161,7 +159,6 @@
     "select_regions": "Select regions",
     "select_countries": "Select countries"
   },
->>>>>>> 2e0efc78
   "customErrors": {
     "file_required": "File is required",
     "invalid_phone_number": "Invalid phone number",
