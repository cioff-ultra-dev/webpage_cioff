--- conflicted
+++ resolved
@@ -80,19 +80,15 @@
       ]
     },
     "profile": {
-<<<<<<< HEAD
-      "password_match": "Password does not match"
+      "password_match": "Password does not match",
+      "currentPassword": "Current Password",
+      "newPassword": "New Password",
+      "confirmPassword": "Confirm Password"
     },
     "group": {
       "_lang": {
         "name": "Name of the group"
-      } 
-=======
-      "password_match": "Password does not match",
-      "currentPassword": "Current Password",
-      "newPassword": "New Password",
-      "confirmPassword": "Confirm Password"
->>>>>>> c90f158b
+      }
     }
   },
   "customErrors": {
