"use client";

import React, { useCallback, useEffect, useMemo, useState } from "react";
import { Input } from "@/components/ui/input";
import { Button } from "@/components/ui/button";
import { ToggleGroup, ToggleGroupItem } from "@/components/ui/toggle-group";
import useSWR from "swr";
import fetcher, { cn } from "@/lib/utils";
import { SelectFestival } from "@/db/schema";
import { MapPin, CalendarCheck, ExternalLink } from "lucide-react";
import { ScrollArea } from "@/components/ui/scroll-area";
import {
  APIProvider,
  useMap,
  useMapsLibrary,
  Map,
  Marker,
  AdvancedMarker,
} from "@vis.gl/react-google-maps";
import MapHandler from "@/components/common/map-handler";
import { DatePickerWithRange } from "@/components/ui/datepicker-with-range";
import { DateRange } from "react-day-picker";
import Link from "next/link";
import { CountryCastFestivals } from "@/db/queries/countries";
import { SWRProvider } from "@/components/provider/swr";
import {
  Tooltip,
  TooltipTrigger,
  TooltipContent,
  TooltipProvider,
} from "../ui/tooltip";
import Image from "next/image";
import { BuildFilterType } from "@/app/api/filter/route";
import constants from "@/constants";
import { useFormatter, useLocale, useTranslations } from "next-intl";
import { Tabs, TabsContent, TabsList, TabsTrigger } from "../ui/tabs";
import { MultiSelect, MultiSelectProps } from "../ui/multi-select";
import { CategoriesType } from "@/db/queries/categories";
import { Label } from "../ui/label";
import { BuildGroupFilterType } from "@/app/api/filter/group/route";
<<<<<<< HEAD
=======
import { RegionsType } from "@/db/queries/regions";
import { CountryCastGroups } from "@/db/queries/groups";
import { Card, CardContent } from "../ui/card";
>>>>>>> 2e0efc78

interface FormElements extends HTMLFormControlsCollection {
  search: HTMLInputElement;
}

interface SearchFormElement extends HTMLFormElement {
  readonly elements: FormElements;
}

function SkeletonList() {
  return (
    <>
      <div className="flex items-center space-x-4 p-2 rounded-lg">
        <div className="animate-pulse">
          <div className="w-12 h-12 sm:w-16 sm:h-16 bg-gray-200 rounded-lg" />
        </div>
        <div className="animate-pulse w-full">
          <div className="h-12 w-full sm:w-full sm:h-16 bg-gray-200 rounded-lg" />
        </div>
      </div>
      <div className="flex items-center space-x-4 p-2 rounded-lg">
        <div className="animate-pulse">
          <div className="w-12 h-12 sm:w-16 sm:h-16 bg-gray-200 rounded-lg" />
        </div>
        <div className="animate-pulse w-full">
          <div className="h-12 w-full sm:w-full sm:h-16 bg-gray-200 rounded-lg" />
        </div>
      </div>
      <div className="flex items-center space-x-4 p-2 rounded-lg">
        <div className="animate-pulse">
          <div className="w-12 h-12 sm:w-16 sm:h-16 bg-gray-200 rounded-lg" />
        </div>
        <div className="animate-pulse w-full">
          <div className="h-12 w-full sm:w-full sm:h-16 bg-gray-200 rounded-lg" />
        </div>
      </div>
      <div className="flex items-center space-x-4 p-2 rounded-lg">
        <div className="animate-pulse">
          <div className="w-12 h-12 sm:w-16 sm:h-16 bg-gray-200 rounded-lg" />
        </div>
        <div className="animate-pulse w-full">
          <div className="h-12 w-full sm:w-full sm:h-16 bg-gray-200 rounded-lg" />
        </div>
      </div>
      <div className="flex items-center space-x-4 p-2 rounded-lg">
        <div className="animate-pulse">
          <div className="w-12 h-12 sm:w-16 sm:h-16 bg-gray-200 rounded-lg" />
        </div>
        <div className="animate-pulse w-full">
          <div className="h-12 w-full sm:w-full sm:h-16 bg-gray-200 rounded-lg" />
        </div>
      </div>
    </>
  );
}

export function WrapperFilter({ categories }: { categories: CategoriesType }) {
  const locale = useLocale();
  const t = useTranslations("maps");
  const tc = useTranslations("categories");
<<<<<<< HEAD
=======
  const tf = useTranslations("filters");
>>>>>>> 2e0efc78
  const formatter = useFormatter();

  const [tabSelected, setTabSelected] = useState<string>("festivals");
  const [search, setSearch] = useState("");
  const [selectedCategories, setSelectedCategories] = useState<string[]>([]);
  const [selectedRegions, setSelectedRegions] = useState<string[]>([]);
  const [selectedCountries, setSelectedCountries] = useState<string[]>([]);
  const [selectedFestival, setSelectedFestival] =
    useState<SelectFestival | null>(null);
  const [selectedCountryId, setSelectedCountryId] = useState<number>(0);
  const [dateRange, setDateRange] = useState<DateRange | undefined>();
  const map = useMap();
  const places = useMapsLibrary("places");
<<<<<<< HEAD
  const { data: countryCast } = useSWR<CountryCastFestivals>(
    `/api/filter/country?locale=${locale}`,
    fetcher,
  );
=======

  const { data: regionCast = [], isLoading: isLoadingRegionCast } =
    useSWR<RegionsType>(`/api/filter/region?locale=${locale}`, fetcher);

  const { data: countryCast = [], isLoading: isLoadingCountryCast } =
    useSWR<CountryCastFestivals>(
      () =>
        tabSelected === "festivals"
          ? `/api/filter/country?locale=${locale}&regions=${JSON.stringify(
              selectedRegions,
            )}`
          : null,
      fetcher,
    );

  const { data: countryGroupCast = [], isLoading: isLoadingCountryGroupCast } =
    useSWR<CountryCastGroups>(
      () =>
        tabSelected === "groups"
          ? `/api/filter/country/group?locale=${locale}&regions=${JSON.stringify(
              selectedRegions,
            )}`
          : null,
      fetcher,
    );
>>>>>>> 2e0efc78

  const { data: itemList = [], isLoading: isLoadingItemList } =
    useSWR<BuildFilterType>(
      () =>
        tabSelected === "festivals"
          ? `api/filter?categories=${JSON.stringify(
              selectedCategories,
<<<<<<< HEAD
            )}&type=${tabSelected}&locale=${locale}&countryId=${selectedCountryId}&page=1${
              search ? `&${search}` : ""
            }`
=======
            )}&type=${tabSelected}&locale=${locale}&countryId=${selectedCountryId}&regions=${JSON.stringify(
              selectedRegions,
            )}&countries=${JSON.stringify(
              selectedCountries.length
                ? selectedCountries
                : countryCast.map((item) => item.id),
            )}&page=1${search ? `&${search}` : ""}`
>>>>>>> 2e0efc78
          : null,
      fetcher,
    );

  const { data: itemGroupList = [], isLoading: isLoadingItemGroupList } =
    useSWR<BuildGroupFilterType>(
      () =>
        tabSelected === "groups"
          ? `api/filter/group?categories=${JSON.stringify(
              selectedCategories,
<<<<<<< HEAD
            )}&type=${tabSelected}&locale=${locale}&countryId=${selectedCountryId}&page=1${
              search ? `&${search}` : ""
            }`
=======
            )}&type=${tabSelected}&locale=${locale}&countryId=${selectedCountryId}&regions=${JSON.stringify(
              selectedRegions,
            )}&countries=${JSON.stringify(
              selectedCountries.length
                ? selectedCountries
                : countryGroupCast.map((item) => item.id),
            )}&page=1${search ? `&${search}` : ""}`
>>>>>>> 2e0efc78
          : null,
      fetcher,
    );

  const countryMapClusters = useMemo(() => {
    return (
      countryCast
        ?.filter((item) => item.lat && item.lng)
        .map((item) => ({
          id: item.id,
          count: item.festivalsCount,
          name: item.name,
          position: {
            lat: parseFloat(item.lat!),
            lng: parseFloat(item.lng!),
          },
        })) || []
    );
  }, [countryCast]);

<<<<<<< HEAD
=======
  const countryGroupMapClusters = useMemo(() => {
    return (
      countryGroupCast
        ?.filter((item) => item.lat && item.lng)
        .map((item) => ({
          id: item.id,
          count: item.groupsCount,
          name: item.name,
          position: {
            lat: parseFloat(item.lat!),
            lng: parseFloat(item.lng!),
          },
        })) || []
    );
  }, [countryGroupCast]);

>>>>>>> 2e0efc78
  const categoriesMap: MultiSelectProps["options"] = useMemo(() => {
    return categories.map((category) => {
      return {
        label: category.langs.at(0)?.name || category.slug,
        value: String(category.id),
      };
    });
  }, [categories]);

<<<<<<< HEAD
=======
  const regionsMap: MultiSelectProps["options"] = useMemo(() => {
    return regionCast.map((region) => {
      return {
        label:
          region.langs.find((item) => item.l?.code === locale)?.name ||
          region.langs.at(0)?.name ||
          region.slug,
        value: String(region.id),
      };
    });
  }, [regionCast, locale]);

  const countriesMap: MultiSelectProps["options"] = useMemo(() => {
    return countryCast.map((country) => {
      return {
        label: country.name || "",
        value: String(country.id),
      };
    });
  }, [countryCast]);

  const countriesGroupMap: MultiSelectProps["options"] = useMemo(() => {
    return countryGroupCast.map((country) => {
      return {
        label: country.name || "",
        value: String(country.id),
      };
    });
  }, [countryGroupCast]);

>>>>>>> 2e0efc78
  // https://developers.google.com/maps/documentation/javascript/reference/places-autocomplete-service#AutocompleteSessionToken
  const [sessionToken, setSessionToken] =
    useState<google.maps.places.AutocompleteSessionToken>();

  // https://developers.google.com/maps/documentation/javascript/reference/places-autocomplete-service
  const [autocompleteService, setAutocompleteService] =
    useState<google.maps.places.AutocompleteService | null>(null);

  // https://developers.google.com/maps/documentation/javascript/reference/places-service
  const [placesService, setPlacesService] =
    useState<google.maps.places.PlacesService | null>(null);

  const [_, setPredictionResults] = useState<
    Array<google.maps.places.AutocompletePrediction>
  >([]);

  const [selectedPlace, setSelectedPlace] =
    useState<google.maps.places.PlaceResult | null>(null);

  useEffect(() => {
    if (!places || !map) return;

    setAutocompleteService(new places.AutocompleteService());
    setPlacesService(new places.PlacesService(map));
    setSessionToken(new places.AutocompleteSessionToken());

    return () => setAutocompleteService(null);
  }, [map, places]);

  const fetchPredictions = useCallback(
    async (inputValue: string, locationValue: { lat: number; lng: number }) => {
      if (!autocompleteService || !inputValue) {
        setPredictionResults([]);
        return;
      }

      if (!autocompleteService || !inputValue) {
        setPredictionResults([]);
        return;
      }

      const request: google.maps.places.AutocompletionRequest = {
        input: inputValue,
        sessionToken,
        ...(locationValue.lat && locationValue.lng
          ? { locationBias: { lat: locationValue.lat, lng: locationValue.lng } }
          : {}),
      };

      const response = await autocompleteService.getPlacePredictions(request);

      setPredictionResults(response.predictions);
      return response.predictions;
    },
    [autocompleteService, sessionToken],
  );

  const handleSuggestion = useCallback(
    (placeId: string) => {
      if (!places) return;

      const detailRequestOptions = {
        placeId,
        fields: ["geometry", "name", "formatted_address"],
        sessionToken,
      };

      const detailsRequestCallback = (
        placeDetails: google.maps.places.PlaceResult | null,
      ) => {
        setPredictionResults([]);
        setSelectedPlace(placeDetails);
        setSessionToken(new places.AutocompleteSessionToken());
      };

      placesService?.getDetails(detailRequestOptions, detailsRequestCallback);
    },
    [places, placesService, sessionToken],
  );

  async function handleSubmit(event: React.FormEvent<SearchFormElement>) {
    event.preventDefault();

    const searchValue = event.currentTarget.elements?.search.value;
    setSearch(
      `search=${searchValue}&rangeDateFrom=${
        dateRange?.from ? Math.floor(dateRange!.from!.getTime() / 1000) : ""
      }&rangeDateTo=${
        dateRange?.to ? Math.floor(dateRange!.to!.getTime() / 1000) : ""
      }`,
    );
  }

  async function handleClickSelected(
    festival: BuildFilterType[number]["festival"],
    _country: BuildFilterType[number]["country"],
    lang: BuildFilterType[number]["lang"],
    countryLang: BuildFilterType[number]["countryLang"],
  ) {
    if (festival.id === selectedFestival?.id) {
      if (!places) return;
      setSelectedFestival(null);
      setSelectedPlace(null);
      return;
    }

    if (!lang && !festival?.location) return;

    const possiblePredicctionAddress = `${
      festival?.location || ""
    } ${countryLang?.name}`;
<<<<<<< HEAD

    const locationPredictionAddress = {
      lat: Number(festival.lat ?? 0),
      lng: Number(festival.lng ?? 0),
    };

=======

    const locationPredictionAddress = {
      lat: Number(festival.lat ?? 0),
      lng: Number(festival.lng ?? 0),
    };

>>>>>>> 2e0efc78
    const predictions = await fetchPredictions(
      possiblePredicctionAddress,
      locationPredictionAddress,
    );

    handleSuggestion(predictions?.at(0)?.place_id || "");

    setSelectedFestival(festival);
  }

  return (
    <>
      <section className="py-4 sm:py-8">
        <Tabs
          defaultValue="festivals"
          value={tabSelected}
          className="w-full"
          onValueChange={(value) => setTabSelected(value)}
        >
          <div className="container mx-auto flex">
            <TabsList className="">
              <TabsTrigger value="festivals">Festivals</TabsTrigger>
              <TabsTrigger value="groups">Groups</TabsTrigger>
            </TabsList>
          </div>
          <TabsContent value="festivals">
            <section className="pb-6 pt-2">
              <div className="container mx-auto">
<<<<<<< HEAD
                <form
                  onSubmit={handleSubmit}
                  className="flex flex-col items-end space-y-4 sm:flex-row sm:space-x-4 sm:space-y-0"
                >
                  <div className="flex-1">
                    <Label className="pb-1">Search</Label>
                    <Input placeholder="Type to explore..." name="search" />
                  </div>
                  <div className="flex-1">
                    <Label>Categories</Label>
                    <MultiSelect
                      options={categoriesMap}
                      onValueChange={setSelectedCategories}
                      placeholder={tc("select_options")}
                    />
                  </div>
                  <div>
                    <Label>Events</Label>
                    <DatePickerWithRange onValueChange={setDateRange} />
                  </div>
                  <TooltipProvider>
                    <Tooltip>
                      <TooltipTrigger asChild>
                        <Button
                          variant="ghost"
                          size="icon"
                          type="submit"
                          className="rounded-full"
                        >
                          <SearchIcon className="text-black" />
                        </Button>
                      </TooltipTrigger>
                      <TooltipContent align="center" side="bottom">
                        <p>Search</p>
                      </TooltipContent>
                    </Tooltip>
                  </TooltipProvider>
                </form>
=======
                <Card>
                  <CardContent className="pt-4">
                    <form
                      onSubmit={handleSubmit}
                      className="flex flex-col items-end space-y-4 sm:flex-row sm:space-x-4 sm:space-y-0"
                    >
                      <div className="flex-1">
                        <Label className="pb-1">{tf("search")}</Label>
                        <Input placeholder="Type to explore..." name="search" />
                      </div>
                      <div className="flex-1">
                        <Label>{tf("categories")}</Label>
                        <MultiSelect
                          options={categoriesMap}
                          onValueChange={setSelectedCategories}
                          placeholder={tc("select_options")}
                        />
                      </div>
                      <div className="flex-1">
                        <Label>{tf("regions")}</Label>
                        <MultiSelect
                          options={regionsMap}
                          onValueChange={setSelectedRegions}
                          disabled={isLoadingRegionCast}
                          placeholder={tf("select_regions")}
                        />
                      </div>
                      <div className="flex-1">
                        <Label>{tf("countries")}</Label>
                        <MultiSelect
                          options={countriesMap}
                          onValueChange={setSelectedCountries}
                          disabled={isLoadingCountryCast}
                          placeholder={tf("select_countries")}
                        />
                      </div>
                      <div>
                        <Label>{tf("events")}</Label>
                        <DatePickerWithRange onValueChange={setDateRange} />
                      </div>
                      <TooltipProvider>
                        <Tooltip>
                          <TooltipTrigger asChild>
                            <Button
                              variant="ghost"
                              size="icon"
                              type="submit"
                              className="rounded-full"
                            >
                              <SearchIcon className="text-black" />
                            </Button>
                          </TooltipTrigger>
                          <TooltipContent align="center" side="bottom">
                            <p>Search</p>
                          </TooltipContent>
                        </Tooltip>
                      </TooltipProvider>
                    </form>
                  </CardContent>
                </Card>
>>>>>>> 2e0efc78
              </div>
            </section>
            <section className="bg-white py-4 sm:py-8">
              <div className="container mx-auto">
                <div className="flex flex-col space-y-4 sm:flex-row sm:space-x-4 sm:space-y-0">
                  <MapHandler
                    place={selectedPlace}
                    defaultZoom={2}
                    defaultSelectedZoom={9}
                  />
                  <div className="flex-1 bg-gray-50 p-4 rounded-lg">
                    <Map
                      mapId={"bf51a910020fa25a"}
                      style={{ width: "100%", height: "100%" }}
                      defaultCenter={{
                        lat: map?.getCenter()?.lat() || 0,
                        lng: map?.getCenter()?.lng() || 0,
                      }}
                      defaultZoom={2}
                      gestureHandling="greedy"
                      disableDefaultUI={true}
                    >
                      {selectedPlace ? (
                        <Marker position={selectedPlace.geometry?.location} />
                      ) : null}
                      {!selectedPlace
                        ? countryMapClusters.map((item) => (
                            <AdvancedMarker
                              key={item.id}
                              position={item.position}
                              onClick={() =>
                                setSelectedCountryId((prevState) => {
                                  return prevState === item.id ? 0 : item.id;
                                })
                              }
                              title={t("marker_located_at", {
                                name: item.name,
                              })}
<<<<<<< HEAD
                            >
                              <div
                                className={cn(
                                  "w-5 h-5 bg-red-300 flex justify-center items-center rounded-full p-3",
                                  item.id === selectedCountryId && "bg-red-400",
                                )}
                              >
                                <span>{item.count}</span>
                              </div>
                            </AdvancedMarker>
                          ))
=======
                            >
                              <div
                                className={cn(
                                  "w-5 h-5 bg-red-300 flex justify-center items-center rounded-full p-3",
                                  item.id === selectedCountryId && "bg-red-400",
                                )}
                              >
                                <span>{item.count}</span>
                              </div>
                            </AdvancedMarker>
                          ))
                        : null}
                    </Map>
                  </div>
                  <div className="flex-1 bg-gray-50 p-4 rounded-lg">
                    <ScrollArea className="h-[400px] w -full">
                      <div className="flex flex-col gap-2">
                        {isLoadingItemList ? (
                          <SkeletonList />
                        ) : (
                          itemList?.map(
                            ({
                              festival,
                              country,
                              lang,
                              countryLang,
                              event,
                              logo,
                            }) => (
                              <div
                                key={festival.id}
                                className={cn(
                                  "flex items-center space-x-4 p-2 rounded-lg hover:bg-gray-200 hover:cursor-pointer",
                                  festival.id === selectedFestival?.id
                                    ? "bg-gray-200"
                                    : null,
                                )}
                                onClick={() =>
                                  handleClickSelected(
                                    festival,
                                    country,
                                    lang,
                                    countryLang,
                                  )
                                }
                              >
                                <div>
                                  <div className="rounded-lg">
                                    <Image
                                      width={60}
                                      height={60}
                                      src={logo?.url || "/placeholder.svg"}
                                      alt="Festival Picture"
                                      className="rounded-lg aspect-square"
                                    />
                                  </div>
                                </div>
                                <div className="w-full flex flex-col gap-1">
                                  <h3 className="text-black text-sm sm:text-base truncate sm:max-w-[170px] md:max-w-[200px] lg:max-w-[300px]">
                                    {lang.name}
                                  </h3>
                                  {event?.startDate ? (
                                    <p className="text-gray-500 text-xs sm:text-sm flex gap-1 items-center">
                                      <CalendarCheck size={16} />
                                      <span>
                                        {event?.startDate
                                          ? formatter.dateTime(
                                              new Date(event.startDate),
                                              {
                                                year: "numeric",
                                                month: "long",
                                                day: "numeric",
                                              },
                                            )
                                          : null}
                                        {" - "}
                                        {event?.endDate &&
                                        event?.startDate !== event?.endDate
                                          ? formatter.dateTime(
                                              new Date(event.endDate),
                                              {
                                                year: "numeric",
                                                month: "long",
                                                day: "numeric",
                                              },
                                            )
                                          : null}
                                      </span>
                                    </p>
                                  ) : null}
                                  <p className="text-gray-500 text-xs sm:text-sm flex gap-1 items-center">
                                    <MapPin size={16} />
                                    <span>{countryLang.name}</span>
                                  </p>
                                </div>
                                <div className="flex-1 flex justify-end">
                                  <Link
                                    href={`/festivals/${festival.id}`}
                                    target="_blank"
                                    tabIndex={-1}
                                  >
                                    <Button
                                      variant="ghost"
                                      size="sm"
                                      className="text-gray-500"
                                    >
                                      <ExternalLink size={15} />
                                    </Button>
                                  </Link>
                                </div>
                              </div>
                            ),
                          )
                        )}
                        {itemList?.length ? (
                          <div className="w-full flex justify-center">
                            <Button variant="link" size="sm" asChild>
                              <Link
                                href={`/search?categories=${JSON.stringify(
                                  selectedCategories,
                                )}&type=${tabSelected}&locale=${locale}&countryId=${selectedCountryId}&page=1${
                                  search ? `&${search}` : ""
                                }`}
                              >
                                See more festivals 🎉
                              </Link>
                            </Button>
                          </div>
                        ) : null}
                      </div>
                    </ScrollArea>
                  </div>
                </div>
              </div>
            </section>
          </TabsContent>
          <TabsContent value="groups">
            <section className="pb-6 pt-2">
              <div className="container mx-auto">
                <Card>
                  <CardContent className="pt-4">
                    <form
                      onSubmit={handleSubmit}
                      className="flex flex-col items-end space-y-4 sm:flex-row sm:space-x-4 sm:space-y-0"
                    >
                      <div className="flex-1">
                        <Label className="pb-1">{tf("search")}</Label>
                        <Input placeholder="Type to explore..." name="search" />
                      </div>
                      <div className="flex-1">
                        <Label>{tf("categories")}</Label>
                        <MultiSelect
                          options={categoriesMap}
                          onValueChange={setSelectedCategories}
                          placeholder={tc("select_options")}
                        />
                      </div>
                      <div className="flex-1">
                        <Label>{tf("regions")}</Label>
                        <MultiSelect
                          options={regionsMap}
                          onValueChange={setSelectedRegions}
                          disabled={isLoadingRegionCast}
                          placeholder={tf("select_regions")}
                        />
                      </div>
                      <div className="flex-1">
                        <Label>{tf("countries")}</Label>
                        <MultiSelect
                          options={countriesGroupMap}
                          onValueChange={setSelectedCountries}
                          disabled={isLoadingCountryGroupCast}
                          placeholder={tf("select_countries")}
                        />
                      </div>
                      <TooltipProvider>
                        <Tooltip>
                          <TooltipTrigger asChild>
                            <Button
                              variant="ghost"
                              size="icon"
                              type="submit"
                              className="rounded-full"
                            >
                              <SearchIcon className="text-black" />
                            </Button>
                          </TooltipTrigger>
                          <TooltipContent align="center" side="bottom">
                            <p>Search</p>
                          </TooltipContent>
                        </Tooltip>
                      </TooltipProvider>
                    </form>
                  </CardContent>
                </Card>
              </div>
            </section>
            <section className="bg-white py-4 sm:py-8">
              <div className="container mx-auto">
                <div className="flex flex-col space-y-4 sm:flex-row sm:space-x-4 sm:space-y-0">
                  <MapHandler
                    place={selectedPlace}
                    defaultZoom={2}
                    defaultSelectedZoom={9}
                  />
                  <div className="flex-1 bg-gray-50 p-4 rounded-lg">
                    <Map
                      mapId={"bf51a910020fa25a"}
                      style={{ width: "100%", height: "100%" }}
                      defaultCenter={{
                        lat: map?.getCenter()?.lat() || 0,
                        lng: map?.getCenter()?.lng() || 0,
                      }}
                      defaultZoom={2}
                      gestureHandling="greedy"
                      disableDefaultUI={true}
                    >
                      {selectedPlace ? (
                        <Marker position={selectedPlace.geometry?.location} />
                      ) : null}
                      {!selectedPlace
                        ? countryGroupMapClusters.map((item) =>
                            item.count ? (
                              <AdvancedMarker
                                key={item.id}
                                position={item.position}
                                onClick={() =>
                                  setSelectedCountryId((prevState) => {
                                    return prevState === item.id ? 0 : item.id;
                                  })
                                }
                                title={t("marker_located_at", {
                                  name: item.name,
                                })}
                              >
                                <div
                                  className={cn(
                                    "w-5 h-5 bg-red-300 flex justify-center items-center rounded-full p-3",
                                    item.id === selectedCountryId &&
                                      "bg-red-400",
                                  )}
                                >
                                  <span>{item.count}</span>
                                </div>
                              </AdvancedMarker>
                            ) : null,
                          )
>>>>>>> 2e0efc78
                        : null}
                    </Map>
                  </div>
                  <div className="flex-1 bg-gray-50 p-4 rounded-lg">
                    <ScrollArea className="h-[400px] w -full">
                      <div className="flex flex-col gap-2">
<<<<<<< HEAD
                        {isLoadingItemList ? (
                          <SkeletonList />
                        ) : (
                          itemList?.map(
                            ({
                              festival,
                              country,
                              lang,
                              countryLang,
                              event,
                              logo,
                            }) => (
                              <div
                                key={festival.id}
                                className={cn(
                                  "flex items-center space-x-4 p-2 rounded-lg hover:bg-gray-200 hover:cursor-pointer",
                                  festival.id === selectedFestival?.id
                                    ? "bg-gray-200"
                                    : null,
                                )}
                                onClick={() =>
                                  handleClickSelected(
                                    festival,
                                    country,
                                    lang,
                                    countryLang,
                                  )
                                }
=======
                        {isLoadingItemGroupList ? (
                          <SkeletonList />
                        ) : (
                          itemGroupList?.map(
                            ({ group, country, lang, countryLang, logo }) => (
                              <div
                                key={group.id}
                                className={cn(
                                  "flex items-center space-x-4 p-2 rounded-lg hover:bg-gray-200 hover:cursor-pointer",
                                )}
                                // onClick={() =>
                                //   handleClickSelected(
                                //     festival,
                                //     country,
                                //     lang,
                                //     countryLang,
                                //   )
                                // }
>>>>>>> 2e0efc78
                              >
                                <div>
                                  <div className="rounded-lg">
                                    <Image
                                      width={60}
                                      height={60}
                                      src={logo?.url || "/placeholder.svg"}
                                      alt="Festival Picture"
                                      className="rounded-lg aspect-square"
                                    />
                                  </div>
                                </div>
                                <div className="w-full flex flex-col gap-1">
                                  <h3 className="text-black text-sm sm:text-base truncate sm:max-w-[170px] md:max-w-[200px] lg:max-w-[300px]">
                                    {lang.name}
                                  </h3>
                                  <p className="text-gray-500 text-xs sm:text-sm flex gap-1 items-center">
<<<<<<< HEAD
                                    <CalendarCheck size={16} />
                                    <span>
                                      {event.startDate
                                        ? formatter.dateTime(
                                            new Date(event.startDate),
                                            {
                                              year: "numeric",
                                              month: "long",
                                              day: "numeric",
                                            },
                                          )
                                        : null}
                                      {" - "}
                                      {event.endDate &&
                                      event.startDate !== event.endDate
                                        ? formatter.dateTime(
                                            new Date(event.endDate),
                                            {
                                              year: "numeric",
                                              month: "long",
                                              day: "numeric",
                                            },
                                          )
                                        : null}
                                    </span>
                                  </p>
                                  <p className="text-gray-500 text-xs sm:text-sm flex gap-1 items-center">
=======
>>>>>>> 2e0efc78
                                    <MapPin size={16} />
                                    <span>{countryLang.name}</span>
                                  </p>
                                </div>
                                <div className="flex-1 flex justify-end">
                                  <Link
<<<<<<< HEAD
                                    href={`/event/${festival.id}`}
=======
                                    href={`/groups/${group.id}`}
>>>>>>> 2e0efc78
                                    target="_blank"
                                    tabIndex={-1}
                                  >
                                    <Button
                                      variant="ghost"
                                      size="sm"
                                      className="text-gray-500"
                                    >
                                      <ExternalLink size={15} />
                                    </Button>
                                  </Link>
                                </div>
                              </div>
                            ),
                          )
                        )}
<<<<<<< HEAD
                        {itemList?.length ? (
=======
                        {itemGroupList?.length ? (
>>>>>>> 2e0efc78
                          <div className="w-full flex justify-center">
                            <Button variant="link" size="sm" asChild>
                              <Link
                                href={`/search?categories=${JSON.stringify(
                                  selectedCategories,
<<<<<<< HEAD
                                )}&locale=${locale}&countryId=${selectedCountryId}&page=1${
                                  search ? `&${search}` : ""
                                }`}
                              >
                                See more festivals 🎉
=======
                                )}&type=${tabSelected}&locale=${locale}&countryId=${selectedCountryId}&page=1${
                                  search ? `&${search}` : ""
                                }`}
                              >
                                See more groups 🎉
>>>>>>> 2e0efc78
                              </Link>
                            </Button>
                          </div>
                        ) : null}
                      </div>
                    </ScrollArea>
                  </div>
<<<<<<< HEAD
                </div>
              </div>
            </section>
          </TabsContent>
          <TabsContent value="groups">
            <section className="pb-6 pt-2">
              <div className="container mx-auto">
                <form
                  onSubmit={handleSubmit}
                  className="flex flex-col items-end space-y-4 sm:flex-row sm:space-x-4 sm:space-y-0"
                >
                  <div className="flex-1">
                    <Label className="pb-1">Search</Label>
                    <Input placeholder="Type to explore..." name="search" />
                  </div>
                  <div className="flex-1">
                    <Label>Categories</Label>
                    <MultiSelect
                      options={categoriesMap}
                      onValueChange={setSelectedCategories}
                      placeholder={tc("select_options")}
                    />
                  </div>
                  {/* <div> */}
                  {/*   <Label>Events</Label> */}
                  {/*   <DatePickerWithRange onValueChange={setDateRange} /> */}
                  {/* </div> */}
                  <TooltipProvider>
                    <Tooltip>
                      <TooltipTrigger asChild>
                        <Button
                          variant="ghost"
                          size="icon"
                          type="submit"
                          className="rounded-full"
                        >
                          <SearchIcon className="text-black" />
                        </Button>
                      </TooltipTrigger>
                      <TooltipContent align="center" side="bottom">
                        <p>Search</p>
                      </TooltipContent>
                    </Tooltip>
                  </TooltipProvider>
                </form>
              </div>
            </section>
            <section className="bg-white py-4 sm:py-8">
              <div className="container mx-auto">
                <div className="flex flex-col space-y-4 sm:flex-row sm:space-x-4 sm:space-y-0">
                  {/* <MapHandler */}
                  {/*   place={selectedPlace} */}
                  {/*   defaultZoom={2} */}
                  {/*   defaultSelectedZoom={9} */}
                  {/* /> */}
                  {/* <div className="flex-1 bg-gray-50 p-4 rounded-lg"> */}
                  {/*   <Map */}
                  {/*     mapId={"bf51a910020fa25a"} */}
                  {/*     style={{ width: "100%", height: "100%" }} */}
                  {/*     defaultCenter={{ */}
                  {/*       lat: map?.getCenter()?.lat() || 0, */}
                  {/*       lng: map?.getCenter()?.lng() || 0, */}
                  {/*     }} */}
                  {/*     defaultZoom={2} */}
                  {/*     gestureHandling="greedy" */}
                  {/*     disableDefaultUI={true} */}
                  {/*   > */}
                  {/*     {selectedPlace ? ( */}
                  {/*       <Marker position={selectedPlace.geometry?.location} /> */}
                  {/*     ) : null} */}
                  {/*     {!selectedPlace */}
                  {/*       ? countryMapClusters.map((item) => ( */}
                  {/*           <AdvancedMarker */}
                  {/*             key={item.id} */}
                  {/*             position={item.position} */}
                  {/*             onClick={() => */}
                  {/*               setSelectedCountryId((prevState) => { */}
                  {/*                 return prevState === item.id ? 0 : item.id; */}
                  {/*               }) */}
                  {/*             } */}
                  {/*             title={t("marker_located_at", { */}
                  {/*               name: item.name, */}
                  {/*             })} */}
                  {/*           > */}
                  {/*             <div */}
                  {/*               className={cn( */}
                  {/*                 "w-5 h-5 bg-red-300 flex justify-center items-center rounded-full p-3", */}
                  {/*                 item.id === selectedCountryId && "bg-red-400", */}
                  {/*               )} */}
                  {/*             > */}
                  {/*               <span>{item.count}</span> */}
                  {/*             </div> */}
                  {/*           </AdvancedMarker> */}
                  {/*         )) */}
                  {/*       : null} */}
                  {/*   </Map> */}
                  {/* </div> */}
                  <div className="flex-1 bg-gray-50 p-4 rounded-lg">
                    <ScrollArea className="h-[400px] w -full">
                      <div className="flex flex-col gap-2">
                        {isLoadingItemGroupList ? (
                          <SkeletonList />
                        ) : (
                          itemGroupList?.map(
                            ({ group, country, lang, countryLang, logo }) => (
                              <div
                                key={group.id}
                                className={cn(
                                  "flex items-center space-x-4 p-2 rounded-lg hover:bg-gray-200 hover:cursor-pointer",
                                )}
                                // onClick={() =>
                                //   handleClickSelected(
                                //     festival,
                                //     country,
                                //     lang,
                                //     countryLang,
                                //   )
                                // }
                              >
                                <div>
                                  <div className="rounded-lg">
                                    <Image
                                      width={60}
                                      height={60}
                                      src={logo?.url || "/placeholder.svg"}
                                      alt="Festival Picture"
                                      className="rounded-lg aspect-square"
                                    />
                                  </div>
                                </div>
                                <div className="w-full flex flex-col gap-1">
                                  <h3 className="text-black text-sm sm:text-base truncate sm:max-w-[170px] md:max-w-[200px] lg:max-w-[300px]">
                                    {lang.name}
                                  </h3>
                                  <p className="text-gray-500 text-xs sm:text-sm flex gap-1 items-center">
                                    <MapPin size={16} />
                                    <span>{countryLang.name}</span>
                                  </p>
                                </div>
                                <div className="flex-1 flex justify-end">
                                  <Link
                                    href={`/group/${group.id}`}
                                    target="_blank"
                                    tabIndex={-1}
                                  >
                                    <Button
                                      variant="ghost"
                                      size="sm"
                                      className="text-gray-500"
                                    >
                                      <ExternalLink size={15} />
                                    </Button>
                                  </Link>
                                </div>
                              </div>
                            ),
                          )
                        )}
                        {itemList?.length ? (
                          <div className="w-full flex justify-center">
                            <Button variant="link" size="sm" asChild>
                              <Link
                                href={`/search?categories=${JSON.stringify(
                                  selectedCategories,
                                )}&locale=${locale}&countryId=${selectedCountryId}&page=1${
                                  search ? `&${search}` : ""
                                }`}
                              >
                                See more festivals 🎉
                              </Link>
                            </Button>
                          </div>
                        ) : null}
                      </div>
                    </ScrollArea>
                  </div>
=======
>>>>>>> 2e0efc78
                </div>
              </div>
            </section>
          </TabsContent>
        </Tabs>
      </section>
    </>
  );
}

function BaseWrapperFilter({ categories }: { categories: CategoriesType }) {
  return (
    <APIProvider apiKey={constants.google.apiKey!} libraries={["marker"]}>
      <WrapperFilter categories={categories} />
    </APIProvider>
  );
}

export default function GlobalFilterPreview({
  fallbackFestivals,
  fallbackCountryCast,
  categories,
}: {
  fallbackFestivals: { festivals: SelectFestival }[];
  fallbackCountryCast: CountryCastFestivals;
  categories: CategoriesType;
}) {
  return (
    <SWRProvider
      fallbackCountryCast={fallbackCountryCast}
      fallbackFestivals={fallbackFestivals}
    >
      <BaseWrapperFilter categories={categories} />;
    </SWRProvider>
  );
}

type SVGComponentProps = React.ComponentPropsWithoutRef<"svg">;

function BabyIcon(props: SVGComponentProps) {
  return (
    <svg
      {...props}
      xmlns="http://www.w3.org/2000/svg"
      width="24"
      height="24"
      viewBox="0 0 24 24"
      fill="none"
      stroke="currentColor"
      strokeWidth="2"
      strokeLinecap="round"
      strokeLinejoin="round"
    >
      <path d="M9 12h.01" />
      <path d="M15 12h.01" />
      <path d="M10 16c.5.3 1.2.5 2 .5s1.5-.2 2-.5" />
      <path d="M19 6.3a9 9 0 0 1 1.8 3.9 2 2 0 0 1 0 3.6 9 9 0 0 1-17.6 0 2 2 0 0 1 0-3.6A9 9 0 0 1 12 3c2 0 3.5 1.1 3.5 2.5s-.9 2.5-2 2.5c-.8 0-1.5-.4-1.5-1" />
    </svg>
  );
}

function CogIcon(props: SVGComponentProps) {
  return (
    <svg
      {...props}
      xmlns="http://www.w3.org/2000/svg"
      width="24"
      height="24"
      viewBox="0 0 24 24"
      fill="none"
      stroke="currentColor"
      strokeWidth="2"
      strokeLinecap="round"
      strokeLinejoin="round"
    >
      <path d="M12 20a8 8 0 1 0 0-16 8 8 0 0 0 0 16Z" />
      <path d="M12 14a2 2 0 1 0 0-4 2 2 0 0 0 0 4Z" />
      <path d="M12 2v2" />
      <path d="M12 22v-2" />
      <path d="m17 20.66-1-1.73" />
      <path d="M11 10.27 7 3.34" />
      <path d="m20.66 17-1.73-1" />
      <path d="m3.34 7 1.73 1" />
      <path d="M14 12h8" />
      <path d="M2 12h2" />
      <path d="m20.66 7-1.73 1" />
      <path d="m3.34 17 1.73-1" />
      <path d="m17 3.34-1 1.73" />
      <path d="m11 13.73-4 6.93" />
    </svg>
  );
}

function CookingPotIcon(props: SVGComponentProps) {
  return (
    <svg
      {...props}
      xmlns="http://www.w3.org/2000/svg"
      width="24"
      height="24"
      viewBox="0 0 24 24"
      fill="none"
      stroke="currentColor"
      strokeWidth="2"
      strokeLinecap="round"
      strokeLinejoin="round"
    >
      <path d="M2 12h20" />
      <path d="M20 12v8a2 2 0 0 1-2 2H6a2 2 0 0 1-2-2v-8" />
      <path d="m4 8 16-4" />
      <path d="m8.86 6.78-.45-1.81a2 2 0 0 1 1.45-2.43l1.94-.48a2 2 0 0 1 2.43 1.46l.45 1.8" />
    </svg>
  );
}

function DrumIcon(props: SVGComponentProps) {
  return (
    <svg
      {...props}
      xmlns="http://www.w3.org/2000/svg"
      width="24"
      height="24"
      viewBox="0 0 24 24"
      fill="none"
      stroke="currentColor"
      strokeWidth="2"
      strokeLinecap="round"
      strokeLinejoin="round"
    >
      <path d="m2 2 8 8" />
      <path d="m22 2-8 8" />
      <ellipse cx="12" cy="9" rx="10" ry="5" />
      <path d="M7 13.4v7.9" />
      <path d="M12 14v8" />
      <path d="M17 13.4v7.9" />
      <path d="M2 9v8a10 5 0 0 0 20 0V9" />
    </svg>
  );
}

function FishIcon(props: SVGComponentProps) {
  return (
    <svg
      {...props}
      xmlns="http://www.w3.org/2000/svg"
      width="24"
      height="24"
      viewBox="0 0 24 24"
      fill="none"
      stroke="currentColor"
      strokeWidth="2"
      strokeLinecap="round"
      strokeLinejoin="round"
    >
      <path d="M6.5 12c.94-3.46 4.94-6 8.5-6 3.56 0 6.06 2.54 7 6-.94 3.47-3.44 6-7 6s-7.56-2.53-8.5-6Z" />
      <path d="M18 12v.5" />
      <path d="M16 17.93a9.77 9.77 0 0 1 0-11.86" />
      <path d="M7 10.67C7 8 5.58 5.97 2.73 5.5c-1 1.5-1 5 .23 6.5-1.24 1.5-1.24 5-.23 6.5C5.58 18.03 7 16 7 13.33" />
      <path d="M10.46 7.26C10.2 5.88 9.17 4.24 8 3h5.8a2 2 0 0 1 1.98 1.67l.23 1.4" />
      <path d="m16.01 17.93-.23 1.4A2 2 0 0 1 13.8 21H9.5a5.96 5.96 0 0 0 1.49-3.98" />
    </svg>
  );
}

function GlobeIcon(props: SVGComponentProps) {
  return (
    <svg
      {...props}
      xmlns="http://www.w3.org/2000/svg"
      width="24"
      height="24"
      viewBox="0 0 24 24"
      fill="none"
      stroke="currentColor"
      strokeWidth="2"
      strokeLinecap="round"
      strokeLinejoin="round"
    >
      <circle cx="12" cy="12" r="10" />
      <path d="M12 2a14.5 14.5 0 0 0 0 20 14.5 14.5 0 0 0 0-20" />
      <path d="M2 12h20" />
    </svg>
  );
}

function SearchIcon(props: SVGComponentProps) {
  return (
    <svg
      {...props}
      xmlns="http://www.w3.org/2000/svg"
      width="24"
      height="24"
      viewBox="0 0 24 24"
      fill="none"
      stroke="currentColor"
      strokeWidth="2"
      strokeLinecap="round"
      strokeLinejoin="round"
    >
      <circle cx="11" cy="11" r="8" />
      <path d="m21 21-4.3-4.3" />
    </svg>
  );
}

function SirenIcon(props: SVGComponentProps) {
  return (
    <svg
      {...props}
      xmlns="http://www.w3.org/2000/svg"
      width="24"
      height="24"
      viewBox="0 0 24 24"
      fill="none"
      stroke="currentColor"
      strokeWidth="2"
      strokeLinecap="round"
      strokeLinejoin="round"
    >
      <path d="M7 18v-6a5 5 0 1 1 10 0v6" />
      <path d="M5 21a1 1 0 0 0 1 1h12a1 1 0 0 0 1-1v-1a2 2 0 0 0-2-2H7a2 2 0 0 0-2 2z" />
      <path d="M21 12h1" />
      <path d="M18.5 4.5 18 5" />
      <path d="M2 12h1" />
      <path d="M12 2v1" />
      <path d="m4.929 4.929.707.707" />
      <path d="M12 12v6" />
    </svg>
  );
}

function TruckIcon(props: SVGComponentProps) {
  return (
    <svg
      {...props}
      xmlns="http://www.w3.org/2000/svg"
      width="24"
      height="24"
      viewBox="0 0 24 24"
      fill="none"
      stroke="currentColor"
      strokeWidth="2"
      strokeLinecap="round"
      strokeLinejoin="round"
    >
      <path d="M14 18V6a2 2 0 0 0-2-2H4a2 2 0 0 0-2 2v11a1 1 0 0 0 1 1h2" />
      <path d="M15 18H9" />
      <path d="M19 18h2a1 1 0 0 0 1-1v-3.65a1 1 0 0 0-.22-.624l-3.48-4.35A1 1 0 0 0 17.52 8H14" />
      <circle cx="17" cy="18" r="2" />
      <circle cx="7" cy="18" r="2" />
    </svg>
  );
}<|MERGE_RESOLUTION|>--- conflicted
+++ resolved
@@ -38,12 +38,9 @@
 import { CategoriesType } from "@/db/queries/categories";
 import { Label } from "../ui/label";
 import { BuildGroupFilterType } from "@/app/api/filter/group/route";
-<<<<<<< HEAD
-=======
 import { RegionsType } from "@/db/queries/regions";
 import { CountryCastGroups } from "@/db/queries/groups";
 import { Card, CardContent } from "../ui/card";
->>>>>>> 2e0efc78
 
 interface FormElements extends HTMLFormControlsCollection {
   search: HTMLInputElement;
@@ -104,10 +101,7 @@
   const locale = useLocale();
   const t = useTranslations("maps");
   const tc = useTranslations("categories");
-<<<<<<< HEAD
-=======
   const tf = useTranslations("filters");
->>>>>>> 2e0efc78
   const formatter = useFormatter();
 
   const [tabSelected, setTabSelected] = useState<string>("festivals");
@@ -121,12 +115,6 @@
   const [dateRange, setDateRange] = useState<DateRange | undefined>();
   const map = useMap();
   const places = useMapsLibrary("places");
-<<<<<<< HEAD
-  const { data: countryCast } = useSWR<CountryCastFestivals>(
-    `/api/filter/country?locale=${locale}`,
-    fetcher,
-  );
-=======
 
   const { data: regionCast = [], isLoading: isLoadingRegionCast } =
     useSWR<RegionsType>(`/api/filter/region?locale=${locale}`, fetcher);
@@ -136,10 +124,10 @@
       () =>
         tabSelected === "festivals"
           ? `/api/filter/country?locale=${locale}&regions=${JSON.stringify(
-              selectedRegions,
+              selectedRegions
             )}`
           : null,
-      fetcher,
+      fetcher
     );
 
   const { data: countryGroupCast = [], isLoading: isLoadingCountryGroupCast } =
@@ -147,34 +135,27 @@
       () =>
         tabSelected === "groups"
           ? `/api/filter/country/group?locale=${locale}&regions=${JSON.stringify(
-              selectedRegions,
+              selectedRegions
             )}`
           : null,
-      fetcher,
+      fetcher
     );
->>>>>>> 2e0efc78
 
   const { data: itemList = [], isLoading: isLoadingItemList } =
     useSWR<BuildFilterType>(
       () =>
         tabSelected === "festivals"
           ? `api/filter?categories=${JSON.stringify(
-              selectedCategories,
-<<<<<<< HEAD
-            )}&type=${tabSelected}&locale=${locale}&countryId=${selectedCountryId}&page=1${
-              search ? `&${search}` : ""
-            }`
-=======
+              selectedCategories
             )}&type=${tabSelected}&locale=${locale}&countryId=${selectedCountryId}&regions=${JSON.stringify(
-              selectedRegions,
+              selectedRegions
             )}&countries=${JSON.stringify(
               selectedCountries.length
                 ? selectedCountries
-                : countryCast.map((item) => item.id),
+                : countryCast.map((item) => item.id)
             )}&page=1${search ? `&${search}` : ""}`
->>>>>>> 2e0efc78
           : null,
-      fetcher,
+      fetcher
     );
 
   const { data: itemGroupList = [], isLoading: isLoadingItemGroupList } =
@@ -182,22 +163,16 @@
       () =>
         tabSelected === "groups"
           ? `api/filter/group?categories=${JSON.stringify(
-              selectedCategories,
-<<<<<<< HEAD
-            )}&type=${tabSelected}&locale=${locale}&countryId=${selectedCountryId}&page=1${
-              search ? `&${search}` : ""
-            }`
-=======
+              selectedCategories
             )}&type=${tabSelected}&locale=${locale}&countryId=${selectedCountryId}&regions=${JSON.stringify(
-              selectedRegions,
+              selectedRegions
             )}&countries=${JSON.stringify(
               selectedCountries.length
                 ? selectedCountries
-                : countryGroupCast.map((item) => item.id),
+                : countryGroupCast.map((item) => item.id)
             )}&page=1${search ? `&${search}` : ""}`
->>>>>>> 2e0efc78
           : null,
-      fetcher,
+      fetcher
     );
 
   const countryMapClusters = useMemo(() => {
@@ -216,8 +191,6 @@
     );
   }, [countryCast]);
 
-<<<<<<< HEAD
-=======
   const countryGroupMapClusters = useMemo(() => {
     return (
       countryGroupCast
@@ -234,7 +207,6 @@
     );
   }, [countryGroupCast]);
 
->>>>>>> 2e0efc78
   const categoriesMap: MultiSelectProps["options"] = useMemo(() => {
     return categories.map((category) => {
       return {
@@ -244,8 +216,6 @@
     });
   }, [categories]);
 
-<<<<<<< HEAD
-=======
   const regionsMap: MultiSelectProps["options"] = useMemo(() => {
     return regionCast.map((region) => {
       return {
@@ -276,7 +246,6 @@
     });
   }, [countryGroupCast]);
 
->>>>>>> 2e0efc78
   // https://developers.google.com/maps/documentation/javascript/reference/places-autocomplete-service#AutocompleteSessionToken
   const [sessionToken, setSessionToken] =
     useState<google.maps.places.AutocompleteSessionToken>();
@@ -331,7 +300,7 @@
       setPredictionResults(response.predictions);
       return response.predictions;
     },
-    [autocompleteService, sessionToken],
+    [autocompleteService, sessionToken]
   );
 
   const handleSuggestion = useCallback(
@@ -345,7 +314,7 @@
       };
 
       const detailsRequestCallback = (
-        placeDetails: google.maps.places.PlaceResult | null,
+        placeDetails: google.maps.places.PlaceResult | null
       ) => {
         setPredictionResults([]);
         setSelectedPlace(placeDetails);
@@ -354,7 +323,7 @@
 
       placesService?.getDetails(detailRequestOptions, detailsRequestCallback);
     },
-    [places, placesService, sessionToken],
+    [places, placesService, sessionToken]
   );
 
   async function handleSubmit(event: React.FormEvent<SearchFormElement>) {
@@ -366,7 +335,7 @@
         dateRange?.from ? Math.floor(dateRange!.from!.getTime() / 1000) : ""
       }&rangeDateTo=${
         dateRange?.to ? Math.floor(dateRange!.to!.getTime() / 1000) : ""
-      }`,
+      }`
     );
   }
 
@@ -374,7 +343,7 @@
     festival: BuildFilterType[number]["festival"],
     _country: BuildFilterType[number]["country"],
     lang: BuildFilterType[number]["lang"],
-    countryLang: BuildFilterType[number]["countryLang"],
+    countryLang: BuildFilterType[number]["countryLang"]
   ) {
     if (festival.id === selectedFestival?.id) {
       if (!places) return;
@@ -385,27 +354,18 @@
 
     if (!lang && !festival?.location) return;
 
-    const possiblePredicctionAddress = `${
-      festival?.location || ""
-    } ${countryLang?.name}`;
-<<<<<<< HEAD
+    const possiblePredicctionAddress = `${festival?.location || ""} ${
+      countryLang?.name
+    }`;
 
     const locationPredictionAddress = {
       lat: Number(festival.lat ?? 0),
       lng: Number(festival.lng ?? 0),
     };
 
-=======
-
-    const locationPredictionAddress = {
-      lat: Number(festival.lat ?? 0),
-      lng: Number(festival.lng ?? 0),
-    };
-
->>>>>>> 2e0efc78
     const predictions = await fetchPredictions(
       possiblePredicctionAddress,
-      locationPredictionAddress,
+      locationPredictionAddress
     );
 
     handleSuggestion(predictions?.at(0)?.place_id || "");
@@ -431,46 +391,6 @@
           <TabsContent value="festivals">
             <section className="pb-6 pt-2">
               <div className="container mx-auto">
-<<<<<<< HEAD
-                <form
-                  onSubmit={handleSubmit}
-                  className="flex flex-col items-end space-y-4 sm:flex-row sm:space-x-4 sm:space-y-0"
-                >
-                  <div className="flex-1">
-                    <Label className="pb-1">Search</Label>
-                    <Input placeholder="Type to explore..." name="search" />
-                  </div>
-                  <div className="flex-1">
-                    <Label>Categories</Label>
-                    <MultiSelect
-                      options={categoriesMap}
-                      onValueChange={setSelectedCategories}
-                      placeholder={tc("select_options")}
-                    />
-                  </div>
-                  <div>
-                    <Label>Events</Label>
-                    <DatePickerWithRange onValueChange={setDateRange} />
-                  </div>
-                  <TooltipProvider>
-                    <Tooltip>
-                      <TooltipTrigger asChild>
-                        <Button
-                          variant="ghost"
-                          size="icon"
-                          type="submit"
-                          className="rounded-full"
-                        >
-                          <SearchIcon className="text-black" />
-                        </Button>
-                      </TooltipTrigger>
-                      <TooltipContent align="center" side="bottom">
-                        <p>Search</p>
-                      </TooltipContent>
-                    </Tooltip>
-                  </TooltipProvider>
-                </form>
-=======
                 <Card>
                   <CardContent className="pt-4">
                     <form
@@ -531,7 +451,6 @@
                     </form>
                   </CardContent>
                 </Card>
->>>>>>> 2e0efc78
               </div>
             </section>
             <section className="bg-white py-4 sm:py-8">
@@ -570,24 +489,11 @@
                               title={t("marker_located_at", {
                                 name: item.name,
                               })}
-<<<<<<< HEAD
                             >
                               <div
                                 className={cn(
                                   "w-5 h-5 bg-red-300 flex justify-center items-center rounded-full p-3",
-                                  item.id === selectedCountryId && "bg-red-400",
-                                )}
-                              >
-                                <span>{item.count}</span>
-                              </div>
-                            </AdvancedMarker>
-                          ))
-=======
-                            >
-                              <div
-                                className={cn(
-                                  "w-5 h-5 bg-red-300 flex justify-center items-center rounded-full p-3",
-                                  item.id === selectedCountryId && "bg-red-400",
+                                  item.id === selectedCountryId && "bg-red-400"
                                 )}
                               >
                                 <span>{item.count}</span>
@@ -618,14 +524,14 @@
                                   "flex items-center space-x-4 p-2 rounded-lg hover:bg-gray-200 hover:cursor-pointer",
                                   festival.id === selectedFestival?.id
                                     ? "bg-gray-200"
-                                    : null,
+                                    : null
                                 )}
                                 onClick={() =>
                                   handleClickSelected(
                                     festival,
                                     country,
                                     lang,
-                                    countryLang,
+                                    countryLang
                                   )
                                 }
                               >
@@ -655,7 +561,7 @@
                                                 year: "numeric",
                                                 month: "long",
                                                 day: "numeric",
-                                              },
+                                              }
                                             )
                                           : null}
                                         {" - "}
@@ -667,7 +573,7 @@
                                                 year: "numeric",
                                                 month: "long",
                                                 day: "numeric",
-                                              },
+                                              }
                                             )
                                           : null}
                                       </span>
@@ -694,7 +600,7 @@
                                   </Link>
                                 </div>
                               </div>
-                            ),
+                            )
                           )
                         )}
                         {itemList?.length ? (
@@ -702,7 +608,7 @@
                             <Button variant="link" size="sm" asChild>
                               <Link
                                 href={`/search?categories=${JSON.stringify(
-                                  selectedCategories,
+                                  selectedCategories
                                 )}&type=${tabSelected}&locale=${locale}&countryId=${selectedCountryId}&page=1${
                                   search ? `&${search}` : ""
                                 }`}
@@ -822,272 +728,17 @@
                                   className={cn(
                                     "w-5 h-5 bg-red-300 flex justify-center items-center rounded-full p-3",
                                     item.id === selectedCountryId &&
-                                      "bg-red-400",
+                                      "bg-red-400"
                                   )}
                                 >
                                   <span>{item.count}</span>
                                 </div>
                               </AdvancedMarker>
-                            ) : null,
+                            ) : null
                           )
->>>>>>> 2e0efc78
                         : null}
                     </Map>
                   </div>
-                  <div className="flex-1 bg-gray-50 p-4 rounded-lg">
-                    <ScrollArea className="h-[400px] w -full">
-                      <div className="flex flex-col gap-2">
-<<<<<<< HEAD
-                        {isLoadingItemList ? (
-                          <SkeletonList />
-                        ) : (
-                          itemList?.map(
-                            ({
-                              festival,
-                              country,
-                              lang,
-                              countryLang,
-                              event,
-                              logo,
-                            }) => (
-                              <div
-                                key={festival.id}
-                                className={cn(
-                                  "flex items-center space-x-4 p-2 rounded-lg hover:bg-gray-200 hover:cursor-pointer",
-                                  festival.id === selectedFestival?.id
-                                    ? "bg-gray-200"
-                                    : null,
-                                )}
-                                onClick={() =>
-                                  handleClickSelected(
-                                    festival,
-                                    country,
-                                    lang,
-                                    countryLang,
-                                  )
-                                }
-=======
-                        {isLoadingItemGroupList ? (
-                          <SkeletonList />
-                        ) : (
-                          itemGroupList?.map(
-                            ({ group, country, lang, countryLang, logo }) => (
-                              <div
-                                key={group.id}
-                                className={cn(
-                                  "flex items-center space-x-4 p-2 rounded-lg hover:bg-gray-200 hover:cursor-pointer",
-                                )}
-                                // onClick={() =>
-                                //   handleClickSelected(
-                                //     festival,
-                                //     country,
-                                //     lang,
-                                //     countryLang,
-                                //   )
-                                // }
->>>>>>> 2e0efc78
-                              >
-                                <div>
-                                  <div className="rounded-lg">
-                                    <Image
-                                      width={60}
-                                      height={60}
-                                      src={logo?.url || "/placeholder.svg"}
-                                      alt="Festival Picture"
-                                      className="rounded-lg aspect-square"
-                                    />
-                                  </div>
-                                </div>
-                                <div className="w-full flex flex-col gap-1">
-                                  <h3 className="text-black text-sm sm:text-base truncate sm:max-w-[170px] md:max-w-[200px] lg:max-w-[300px]">
-                                    {lang.name}
-                                  </h3>
-                                  <p className="text-gray-500 text-xs sm:text-sm flex gap-1 items-center">
-<<<<<<< HEAD
-                                    <CalendarCheck size={16} />
-                                    <span>
-                                      {event.startDate
-                                        ? formatter.dateTime(
-                                            new Date(event.startDate),
-                                            {
-                                              year: "numeric",
-                                              month: "long",
-                                              day: "numeric",
-                                            },
-                                          )
-                                        : null}
-                                      {" - "}
-                                      {event.endDate &&
-                                      event.startDate !== event.endDate
-                                        ? formatter.dateTime(
-                                            new Date(event.endDate),
-                                            {
-                                              year: "numeric",
-                                              month: "long",
-                                              day: "numeric",
-                                            },
-                                          )
-                                        : null}
-                                    </span>
-                                  </p>
-                                  <p className="text-gray-500 text-xs sm:text-sm flex gap-1 items-center">
-=======
->>>>>>> 2e0efc78
-                                    <MapPin size={16} />
-                                    <span>{countryLang.name}</span>
-                                  </p>
-                                </div>
-                                <div className="flex-1 flex justify-end">
-                                  <Link
-<<<<<<< HEAD
-                                    href={`/event/${festival.id}`}
-=======
-                                    href={`/groups/${group.id}`}
->>>>>>> 2e0efc78
-                                    target="_blank"
-                                    tabIndex={-1}
-                                  >
-                                    <Button
-                                      variant="ghost"
-                                      size="sm"
-                                      className="text-gray-500"
-                                    >
-                                      <ExternalLink size={15} />
-                                    </Button>
-                                  </Link>
-                                </div>
-                              </div>
-                            ),
-                          )
-                        )}
-<<<<<<< HEAD
-                        {itemList?.length ? (
-=======
-                        {itemGroupList?.length ? (
->>>>>>> 2e0efc78
-                          <div className="w-full flex justify-center">
-                            <Button variant="link" size="sm" asChild>
-                              <Link
-                                href={`/search?categories=${JSON.stringify(
-                                  selectedCategories,
-<<<<<<< HEAD
-                                )}&locale=${locale}&countryId=${selectedCountryId}&page=1${
-                                  search ? `&${search}` : ""
-                                }`}
-                              >
-                                See more festivals 🎉
-=======
-                                )}&type=${tabSelected}&locale=${locale}&countryId=${selectedCountryId}&page=1${
-                                  search ? `&${search}` : ""
-                                }`}
-                              >
-                                See more groups 🎉
->>>>>>> 2e0efc78
-                              </Link>
-                            </Button>
-                          </div>
-                        ) : null}
-                      </div>
-                    </ScrollArea>
-                  </div>
-<<<<<<< HEAD
-                </div>
-              </div>
-            </section>
-          </TabsContent>
-          <TabsContent value="groups">
-            <section className="pb-6 pt-2">
-              <div className="container mx-auto">
-                <form
-                  onSubmit={handleSubmit}
-                  className="flex flex-col items-end space-y-4 sm:flex-row sm:space-x-4 sm:space-y-0"
-                >
-                  <div className="flex-1">
-                    <Label className="pb-1">Search</Label>
-                    <Input placeholder="Type to explore..." name="search" />
-                  </div>
-                  <div className="flex-1">
-                    <Label>Categories</Label>
-                    <MultiSelect
-                      options={categoriesMap}
-                      onValueChange={setSelectedCategories}
-                      placeholder={tc("select_options")}
-                    />
-                  </div>
-                  {/* <div> */}
-                  {/*   <Label>Events</Label> */}
-                  {/*   <DatePickerWithRange onValueChange={setDateRange} /> */}
-                  {/* </div> */}
-                  <TooltipProvider>
-                    <Tooltip>
-                      <TooltipTrigger asChild>
-                        <Button
-                          variant="ghost"
-                          size="icon"
-                          type="submit"
-                          className="rounded-full"
-                        >
-                          <SearchIcon className="text-black" />
-                        </Button>
-                      </TooltipTrigger>
-                      <TooltipContent align="center" side="bottom">
-                        <p>Search</p>
-                      </TooltipContent>
-                    </Tooltip>
-                  </TooltipProvider>
-                </form>
-              </div>
-            </section>
-            <section className="bg-white py-4 sm:py-8">
-              <div className="container mx-auto">
-                <div className="flex flex-col space-y-4 sm:flex-row sm:space-x-4 sm:space-y-0">
-                  {/* <MapHandler */}
-                  {/*   place={selectedPlace} */}
-                  {/*   defaultZoom={2} */}
-                  {/*   defaultSelectedZoom={9} */}
-                  {/* /> */}
-                  {/* <div className="flex-1 bg-gray-50 p-4 rounded-lg"> */}
-                  {/*   <Map */}
-                  {/*     mapId={"bf51a910020fa25a"} */}
-                  {/*     style={{ width: "100%", height: "100%" }} */}
-                  {/*     defaultCenter={{ */}
-                  {/*       lat: map?.getCenter()?.lat() || 0, */}
-                  {/*       lng: map?.getCenter()?.lng() || 0, */}
-                  {/*     }} */}
-                  {/*     defaultZoom={2} */}
-                  {/*     gestureHandling="greedy" */}
-                  {/*     disableDefaultUI={true} */}
-                  {/*   > */}
-                  {/*     {selectedPlace ? ( */}
-                  {/*       <Marker position={selectedPlace.geometry?.location} /> */}
-                  {/*     ) : null} */}
-                  {/*     {!selectedPlace */}
-                  {/*       ? countryMapClusters.map((item) => ( */}
-                  {/*           <AdvancedMarker */}
-                  {/*             key={item.id} */}
-                  {/*             position={item.position} */}
-                  {/*             onClick={() => */}
-                  {/*               setSelectedCountryId((prevState) => { */}
-                  {/*                 return prevState === item.id ? 0 : item.id; */}
-                  {/*               }) */}
-                  {/*             } */}
-                  {/*             title={t("marker_located_at", { */}
-                  {/*               name: item.name, */}
-                  {/*             })} */}
-                  {/*           > */}
-                  {/*             <div */}
-                  {/*               className={cn( */}
-                  {/*                 "w-5 h-5 bg-red-300 flex justify-center items-center rounded-full p-3", */}
-                  {/*                 item.id === selectedCountryId && "bg-red-400", */}
-                  {/*               )} */}
-                  {/*             > */}
-                  {/*               <span>{item.count}</span> */}
-                  {/*             </div> */}
-                  {/*           </AdvancedMarker> */}
-                  {/*         )) */}
-                  {/*       : null} */}
-                  {/*   </Map> */}
-                  {/* </div> */}
                   <div className="flex-1 bg-gray-50 p-4 rounded-lg">
                     <ScrollArea className="h-[400px] w -full">
                       <div className="flex flex-col gap-2">
@@ -1099,7 +750,7 @@
                               <div
                                 key={group.id}
                                 className={cn(
-                                  "flex items-center space-x-4 p-2 rounded-lg hover:bg-gray-200 hover:cursor-pointer",
+                                  "flex items-center space-x-4 p-2 rounded-lg hover:bg-gray-200 hover:cursor-pointer"
                                 )}
                                 // onClick={() =>
                                 //   handleClickSelected(
@@ -1132,7 +783,7 @@
                                 </div>
                                 <div className="flex-1 flex justify-end">
                                   <Link
-                                    href={`/group/${group.id}`}
+                                    href={`/groups/${group.id}`}
                                     target="_blank"
                                     tabIndex={-1}
                                   >
@@ -1146,20 +797,20 @@
                                   </Link>
                                 </div>
                               </div>
-                            ),
+                            )
                           )
                         )}
-                        {itemList?.length ? (
+                        {itemGroupList?.length ? (
                           <div className="w-full flex justify-center">
                             <Button variant="link" size="sm" asChild>
                               <Link
                                 href={`/search?categories=${JSON.stringify(
-                                  selectedCategories,
-                                )}&locale=${locale}&countryId=${selectedCountryId}&page=1${
+                                  selectedCategories
+                                )}&type=${tabSelected}&locale=${locale}&countryId=${selectedCountryId}&page=1${
                                   search ? `&${search}` : ""
                                 }`}
                               >
-                                See more festivals 🎉
+                                See more groups 🎉
                               </Link>
                             </Button>
                           </div>
@@ -1167,8 +818,6 @@
                       </div>
                     </ScrollArea>
                   </div>
-=======
->>>>>>> 2e0efc78
                 </div>
               </div>
             </section>
