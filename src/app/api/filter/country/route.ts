--- conflicted
+++ resolved
@@ -4,16 +4,11 @@
 
 export async function GET(request: NextRequest) {
   const locale = request.nextUrl.searchParams.get("locale") ?? defaultLocale;
-<<<<<<< HEAD
-
-  const result = await getAllCountryCastFestivals(locale as Locale);
-=======
   const regionsIn: string[] = JSON.parse(
-    request.nextUrl.searchParams.get("regions") || "[]",
+    request.nextUrl.searchParams.get("regions") || "[]"
   );
 
   const result = await getAllCountryCastFestivals(locale as Locale, regionsIn);
->>>>>>> 2e0efc78
 
   return NextResponse.json(result);
 }