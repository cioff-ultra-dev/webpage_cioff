--- conflicted
+++ resolved
@@ -173,15 +173,12 @@
   const artisticDirectorName = formData.get("artisticDirectorName") as string;
   const artisticDirectorProfile = formData.get(
     "artisticDirectorProfile"
-<<<<<<< HEAD
   ) as string;
   const artisticDirectorPhoto = formData.get("_artisticDirectorPhoto") as File;
 
   const musicalDirectorName = formData.get("musicalDirectorName") as string;
   const musicalDirectorProfile = formData.get(
     "musicalDirectorProfile"
-=======
->>>>>>> c90f158b
   ) as string;
   const musicalDirectorPhoto = formData.get("_musicalDirectorPhoto") as File;
 
