--- conflicted
+++ resolved
@@ -2,19 +2,13 @@
 import {
   countries,
   countriesLang,
-<<<<<<< HEAD
-=======
   events,
->>>>>>> 2e0efc78
   festivals,
   festivalsLang,
   languages,
   SelectLanguages,
 } from "@/db/schema";
 import { defaultLocale, Locale } from "@/i18n/config";
-<<<<<<< HEAD
-import { and, count, eq, inArray, isNotNull } from "drizzle-orm";
-=======
 import {
   and,
   count,
@@ -25,7 +19,6 @@
   isNotNull,
   SQLWrapper,
 } from "drizzle-orm";
->>>>>>> 2e0efc78
 import { getLocale } from "next-intl/server";
 
 export type CountryCastFestivals = {
@@ -39,53 +32,33 @@
 
 export async function getAllCountryCastFestivals(
   locale: Locale,
-<<<<<<< HEAD
-=======
-  regionsIn: string[] = [],
->>>>>>> 2e0efc78
+  regionsIn: string[] = []
 ): Promise<CountryCastFestivals> {
   const sq = db
     .select({ id: languages.id })
     .from(languages)
     .where(eq(languages.code, locale));
 
-<<<<<<< HEAD
-  return db
-=======
   const filters: SQLWrapper[] = [];
 
   const query = db
->>>>>>> 2e0efc78
     .select({
       id: countries.id,
       country: countries.slug,
       lat: countries.lat,
       lng: countries.lng,
       name: countriesLang.name,
-<<<<<<< HEAD
-      festivalsCount: count(festivals.id),
-=======
       festivalsCount: countDistinct(festivals.id),
->>>>>>> 2e0efc78
     })
     .from(countries)
     .leftJoin(countriesLang, eq(countries.id, countriesLang.countryId))
     .leftJoin(festivals, eq(countries.id, festivals.countryId))
-<<<<<<< HEAD
-    .where(
-      and(
-        isNotNull(festivals.countryId),
-        isNotNull(festivals.location),
-        eq(countriesLang.lang, sq),
-      ),
-    )
-=======
     .$dynamic();
 
   filters.push(
     // isNotNull(festivals.countryId),
     isNotNull(festivals.location),
-    eq(countriesLang.lang, sq),
+    eq(countriesLang.lang, sq)
   );
 
   if (regionsIn.length) {
@@ -94,7 +67,6 @@
 
   query
     .where(and(...filters))
->>>>>>> 2e0efc78
     .groupBy(countries.id, countriesLang.id)
     .orderBy(countries.slug);
 
