import { relations, SQL, sql } from "drizzle-orm";
import {
  AnyPgColumn,
  boolean,
  date,
  integer,
  pgEnum,
  pgSchema,
  pgTable,
  primaryKey,
  serial,
  text,
  timestamp,
  uniqueIndex,
} from "drizzle-orm/pg-core";
import { createInsertSchema, createSelectSchema } from "drizzle-zod";
import type { AdapterAccountType } from "next-auth/adapters";
import { isPossiblePhoneNumber } from "libphonenumber-js";

// Custom SQL Function
export function lower(email: AnyPgColumn): SQL {
  return sql`lower(${email})`;
}

// Enums
export const stateModeEnum = pgEnum("state_mode", ["offline", "online"]);
export const langCodeEnum = pgEnum("lang_code", ["en", "es", "fr"]);

// export const cioffSchema = pgSchema("prod"); // cioffSchema.table

/*
1. USER MODULE:
Roles
Permissions
Roles to Permissions
Status
Users
Account
Session
Verification Token
Authenticator

2. SYSTEM:
Languages
Social Media Links
Storage

3. COUNTRY MODULE:
Countries
Countries Lang
*/

export const roles = pgTable("roles", {
  id: serial("id").primaryKey(),
  name: text("name").notNull(),
  createdAt: timestamp("created_at").notNull().defaultNow(),
  updatedAt: timestamp("updated_at").$onUpdate(() => new Date()),
});
export const permissions = pgTable("permissions", {
  id: serial("id").primaryKey(),
  name: text("name").notNull(),
  active: boolean("active").default(true),
  createdAt: timestamp("created_at").notNull().defaultNow(),
  updatedAt: timestamp("updated_at").$onUpdate(() => new Date()),
});
export const rolesToPermissions = pgTable("roles_to_permissions", {
  id: serial("id").primaryKey(),
  roleId: integer("role_id").references(() => roles.id),
  permissionId: integer("permission_id").references(() => permissions.id),
  createdAt: timestamp("created_at").notNull().defaultNow(),
  updatedAt: timestamp("updated_at").$onUpdate(() => new Date()),
});
export const languages = pgTable("languages", {
  id: serial("id").primaryKey(),
  name: text("name").notNull(),
  code: langCodeEnum("code").notNull(),
  createdAt: timestamp("created_at").notNull().defaultNow(),
  updatedAt: timestamp("updated_at").$onUpdate(() => new Date()),
});
export const regions = pgTable("regions", {
  id: serial("id").primaryKey(),
  slug: text("slug").notNull(),
  createdAt: timestamp("created_at").notNull().defaultNow(),
  updatedAt: timestamp("updated_at").$onUpdate(() => new Date()),
});
export const regionsLang = pgTable("regions_lang", {
  id: serial("id").primaryKey(),
  name: text("name").notNull(),
  regionId: integer("region_id").references(() => regions.id),
  lang: integer("lang_id").references(() => languages.id),
  createdAt: timestamp("created_at").notNull().defaultNow(),
  updatedAt: timestamp("updated_at").$onUpdate(() => new Date()),
});
export const countries = pgTable("countries", {
  id: serial("id").primaryKey(),
  slug: text("slug").notNull(),
  lat: text("lat"),
  lng: text("lng"),
  regionId: integer("region_id").references(() => regions.id),
  nativeLang: integer("native_lang").references(() => languages.id),
  createdAt: timestamp("created_at").notNull().defaultNow(),
  updatedAt: timestamp("updated_at").$onUpdate(() => new Date()),
});
export const countriesLang = pgTable("countries_lang", {
  id: serial("id").primaryKey(),
  name: text("name").notNull(),
  lang: integer("lang").references(() => languages.id),
  countryId: integer("country_id").references(() => countries.id),
  createdAt: timestamp("created_at").notNull().defaultNow(),
  updatedAt: timestamp("updated_at").$onUpdate(() => new Date()),
});
export const statuses = pgTable("statuses", {
  id: serial("id").primaryKey(),
  name: text("name"),
  slug: text("slug"),
  createdAt: timestamp("created_at").notNull().defaultNow(),
  updatedAt: timestamp("updated_at").$onUpdate(() => new Date()),
});
export const statusesLang = pgTable("statuses_lang", {
  id: serial("id").primaryKey(),
  name: text("name"),
  statusId: integer("status_id").references(() => statuses.id),
  lang: integer("lang_id").references(() => languages.id),
  createdAt: timestamp("created_at").notNull().defaultNow(),
  updatedAt: timestamp("updated_at").$onUpdate(() => new Date()),
});
export const storages = pgTable("storage", {
  id: serial("id").primaryKey(),
  url: text("url").notNull(),
  name: text("name"),
  aux: text("aux"),
  keywords: text("keywords"),
  lang: integer("lang").references(() => languages.id),
  isFile: boolean("is_file").default(false),
  createdAt: timestamp("created_at").notNull().defaultNow(),
  updatedAt: timestamp("updated_at").$onUpdate(() => new Date()),
});
export const users = pgTable(
  "user",
  {
    id: text("id")
      .primaryKey()
      .$defaultFn(() => crypto.randomUUID()),
    roleId: integer("role_id").references(() => roles.id),
    countryId: integer("country_id").references(() => countries.id),
    title: text("title"),
    name: text("name"),
    firstname: text("firstname"),
    lastname: text("lastname"),
    email: text("email").notNull().unique(),
    address: text("address"),
    city: text("city"),
    zip: text("zip"),
    phone: text("phone"),
    image: text("image"),
    // image: integer("image_id").references(() => storages.id),
    password: text("password"),
    active: boolean("active").default(false),
    emailVerified: timestamp("emailVerified", { mode: "date" }),
    photoId: integer("image_id").references(() => storages.id),
    isCreationNotified: boolean("is_creation_notified").default(false),
    createdAt: timestamp("created_at").notNull().defaultNow(),
    updatedAt: timestamp("updated_at").$onUpdate(() => new Date()),
  },
  (table) => ({
    emailUniqueIndex: uniqueIndex("emailUniqueIndex").on(lower(table.email)),
  })
);
export const accounts = pgTable(
  "account",
  {
    userId: text("userId")
      .notNull()
      .references(() => users.id, { onDelete: "cascade" }),
    type: text("type").$type<AdapterAccountType>().notNull(),
    provider: text("provider").notNull(),
    providerAccountId: text("providerAccountId").notNull(),
    refresh_token: text("refresh_token"),
    access_token: text("access_token"),
    expires_at: integer("expires_at"),
    token_type: text("token_type"),
    scope: text("scope"),
    id_token: text("id_token"),
    session_state: text("session_state"),
  },
  (account) => ({
    compoundKey: primaryKey({
      columns: [account.provider, account.providerAccountId],
    }),
  })
);
export const sessions = pgTable("session", {
  sessionToken: text("sessionToken").primaryKey(),
  userId: text("userId")
    .notNull()
    .references(() => users.id, { onDelete: "cascade" }),
  expires: timestamp("expires", { mode: "date" }).notNull(),
});
export const verificationTokens = pgTable(
  "verificationToken",
  {
    identifier: text("identifier").notNull(),
    token: text("token").notNull(),
    expires: timestamp("expires", { mode: "date" }).notNull(),
  },
  (verificationToken) => ({
    compositePk: primaryKey({
      columns: [verificationToken.identifier, verificationToken.token],
    }),
  })
);
export const sessionsContainer = pgTable("session_group", {
  id: serial("id").primaryKey(),
});
export const authenticators = pgTable(
  "authenticator",
  {
    credentialID: text("credentialID").notNull().unique(),
    userId: text("userId")
      .notNull()
      .references(() => users.id, { onDelete: "cascade" }),
    providerAccountId: text("providerAccountId").notNull(),
    credentialPublicKey: text("credentialPublicKey").notNull(),
    counter: integer("counter").notNull(),
    credentialDeviceType: text("credentialDeviceType").notNull(),
    credentialBackedUp: boolean("credentialBackedUp").notNull(),
    transports: text("transports"),
  },
  (authenticator) => ({
    compositePK: primaryKey({
      columns: [authenticator.userId, authenticator.credentialID],
    }),
  })
);
export const socialMediaLinks = pgTable("social_media_links", {
  id: serial("id").primaryKey(),
  facebookLink: text("facebook_link"),
  instagramLink: text("instagram_link"),
  websiteLink: text("website_link"),
  createdAt: timestamp("created_at").notNull().defaultNow(),
  updatedAt: timestamp("updated_at").$onUpdate(() => new Date()),
});
export const otherSociaMediaLinks = pgTable("other_social_media_links", {
  id: serial("id").primaryKey(),
  name: text("name"),
  link: text("link"),
  socialMediaLinkId: integer("social_media_link_id").references(
    () => socialMediaLinks.id
  ),
  createdAt: timestamp("created_at").notNull().defaultNow(),
  updatedAt: timestamp("updated_at").$onUpdate(() => new Date()),
});

/*
4. NATIONAL SECTION MODULE:
National Section
National Section Lang
National Section Positions
National Section Positions Lang
*/

export const nationalSections = pgTable("national_section", {
  id: serial("id").primaryKey(),
  published: boolean("published").default(false),
  slug: text("slug").notNull(),
  socialMediaLinksId: integer("socia_media_links_id").references(
    () => socialMediaLinks.id
  ),
  countryId: integer("country_id").references(() => countries.id),
  createdBy: text("created_by").references(() => users.id),
  updatedBy: text("updated_by").references(() => users.id),
  createdAt: timestamp("created_at").notNull().defaultNow(),
  updatedAt: timestamp("updated_at").$onUpdate(() => new Date()),
});
export const nationalSectionsLang = pgTable("national_section_lang", {
  id: serial("id").primaryKey(),
  name: text("name").notNull(),
  about: text("about"),
  lang: integer("lang").references(() => languages.id),
  nsId: integer("ns_id").references(() => nationalSections.id),
  createdAt: timestamp("created_at").notNull().defaultNow(),
  updatedAt: timestamp("updated_at").$onUpdate(() => new Date()),
});
export const typePosition = pgTable("type_positions", {
  id: serial("id").primaryKey(),
  slug: text("slug").notNull(),
  createdAt: timestamp("created_at").notNull().defaultNow(),
  updatedAt: timestamp("updated_at").$onUpdate(() => new Date()),
});
export const typePositionLang = pgTable("type_positions_lang", {
  id: serial("id").primaryKey(),
  name: text("name").notNull(),
  typePositionId: integer("type_position_id").references(() => typePosition.id),
  lang: integer("lang_id").references(() => languages.id),
  createdAt: timestamp("created_at").notNull().defaultNow(),
  updatedAt: timestamp("updated_at").$onUpdate(() => new Date()),
});
export const nationalSectionsPositions = pgTable("national_section_positions", {
  id: serial("id").primaryKey(),
  title: text("title"),
  name: text("name").notNull(),
  phone: text("phone").notNull(),
  email: text("email").notNull(),
  birthDate: date("birth_date", { mode: "date" }),
  deadDate: date("dead_date", { mode: "date" }),
  isHonorable: boolean("is_honorable").default(false),
  photoId: integer("photo_id").references(() => storages.id),
  typePositionId: integer("type_position_id").references(() => typePosition.id),
  nsId: integer("ns_id").references(() => nationalSections.id),
  createdAt: timestamp("created_at").notNull().defaultNow(),
  updatedAt: timestamp("updated_at").$onUpdate(() => new Date()),
});
export const nationalSectionPositionsLang = pgTable(
  "national_section_positions_lang",
  {
    id: serial("id").primaryKey(),
    shortBio: text("short_bio").notNull(),
    lang: integer("lang").references(() => languages.id),
    nsPositionsId: integer("ns_positions_id").references(
      () => nationalSectionsPositions.id
    ),
    createdAt: timestamp("created_at").notNull().defaultNow(),
    updatedAt: timestamp("updated_at").$onUpdate(() => new Date()),
  }
);

/*
5. CATEGORY MODULE:
Categories
Categories Lang

6. FESTIVAL MODULE:
Events
Festivals Lang
Festivals
Festivals Photos
Festival to categories
*/

export const categoryGroups = pgTable("category_groups", {
  id: serial("id").primaryKey(),
  title: text("title").notNull(),
  slug: text("slug"),
  createdAt: timestamp("created_at").notNull().defaultNow(),
  updatedAt: timestamp("updated_at").$onUpdate(() => new Date()),
});
export const categories = pgTable("categories", {
  id: serial("id").primaryKey(),
  slug: text("slug").notNull(),
  icon: text("icon"),
  categoryGroupId: integer("category_group_id").references(
    () => categoryGroups.id
  ),
  createdAt: timestamp("created_at").notNull().defaultNow(),
  updatedAt: timestamp("updated_at").$onUpdate(() => new Date()),
});
export const categoriesLang = pgTable("categories_lang", {
  id: serial("id").primaryKey(),
  name: text("name").notNull(),
  caption: text("caption"),
  lang: integer("lang").references(() => languages.id),
  categoryId: integer("category_id").references(() => categories.id),
  createdAt: timestamp("created_at").notNull().defaultNow(),
  updatedAt: timestamp("updated_at").$onUpdate(() => new Date()),
});
export const festivals = pgTable("festivals", {
  id: serial("id").primaryKey(),
  slug: text("slug").default(""),
  email: text("email"),
  url: text("url"),
  contact: text("contact").notNull().default(""),
  urlValidated: boolean("url_validated"),
  phone: text("phone"),
  stateMode: stateModeEnum("state_mode").default("offline"),
  location: text("location"),
  lat: text("lat"),
  lng: text("lng"),
  transportLat: text("transport_lat"),
  transportLng: text("transport_lng"),
  translatorLanguages: text("translator_languages"),
  peoples: integer("peoples"),
  youtubeId: text("youtube_id"),
  directorName: text("director_name").notNull().default(""),
  categories: text("categories"),
  published: boolean("publish"),
  statusId: integer("status_id").references(() => statuses.id),
  nsId: integer("ns_id").references(() => nationalSections.id),
  certificationMemberId: integer("certification_member_id").references(
    () => storages.id
  ),
  countryId: integer("country_id").references(() => countries.id),
  logoId: integer("logo_id").references(() => storages.id),
  coverId: integer("cover_id").references(() => storages.id),
  createdBy: text("created_by").references(() => users.id),
  updatedBy: text("updated_by").references(() => users.id),
  createdAt: timestamp("created_at").notNull().defaultNow(),
  updatedAt: timestamp("updated_at").$onUpdate(() => new Date()),
});
export const festivalsLang = pgTable("festivals_lang", {
  id: serial("id").primaryKey(),
  name: text("name").notNull().default(""),
  description: text("description").default(""),
  address: text("address"),
  otherTranslatorLanguage: text("other_translator_language"),
  lang: integer("lang").references(() => languages.id),
  festivalId: integer("festival_id").references(() => festivals.id),
  createdAt: timestamp("created_at").notNull().defaultNow(),
  updatedAt: timestamp("updated_at").$onUpdate(() => new Date()),
});
export const festivalPhotos = pgTable("festival_photos", {
  id: serial("id").primaryKey(),
  festivalId: integer("festival_id").references(() => festivals.id),
  photoId: integer("photo_id").references(() => storages.id),
  createdAt: timestamp("created_at").notNull().defaultNow(),
  updatedAt: timestamp("updated_at").$onUpdate(() => new Date()),
});
export const festivalToCategories = pgTable(
  "festival_to_categories",
  {
    festivalId: integer("festival_id").references(() => festivals.id),
    categoryId: integer("category_id").references(() => categories.id),
    createdAt: timestamp("created_at").notNull().defaultNow(),
    updatedAt: timestamp("updated_at").$onUpdate(() => new Date()),
  },
  (t) => ({
    pk: primaryKey({ columns: [t.festivalId, t.categoryId] }),
  })
);
export const festivalsToStatuses = pgTable(
  "festivals_to_statuses",
  {
    festivalId: integer("festival_id").references(() => festivals.id),
    statusId: integer("status_id").references(() => statuses.id),
    question: text("question"),
    answer: text("text"),
    createdAt: timestamp("created_at").notNull().defaultNow(),
    updatedAt: timestamp("updated_at").$onUpdate(() => new Date()),
  },
  (t) => ({
    pk: primaryKey({ columns: [t.festivalId, t.statusId] }),
  })
);
export const events = pgTable("events", {
  id: serial("id").primaryKey(),
<<<<<<< HEAD
  name: text("name").notNull(),
  slug: text("slug").notNull(),
  icon: text("icon"),
  categoryGroupId: integer("category_group_id").references(
    () => categoryGroups.id
  ),
=======
  startDate: timestamp("start_date", { mode: "date" }).notNull(),
  endDate: timestamp("end_date", { mode: "date" }).notNull(),
  festivalId: integer("festival_id").references(() => festivals.id),
  nsId: integer("ns_id").references(() => nationalSections.id),
  active: boolean("active").default(true),
>>>>>>> c90f158b
  createdAt: timestamp("created_at").notNull().defaultNow(),
  updatedAt: timestamp("updated_at").$onUpdate(() => new Date()),
});
export const eventsLang = pgTable("events_lang", {
  id: serial("id").primaryKey(),
  name: text("name"),
  description: text("description"),
  lang: integer("lang").references(() => languages.id),
  eventId: integer("event_id").references(() => events.id),
  createdAt: timestamp("created_at").notNull().defaultNow(),
  updatedAt: timestamp("updated_at").$onUpdate(() => new Date()),
});

/*
7. GROUP MODULE:
Type groups
Groups
Groups Lang
EventsToGroups
*/

export const groups = pgTable("groups", {
  id: serial("id").primaryKey(),
  generalDirectorName: text("general_director_name"),
  generalDirectorPhoto: text("general_director_photo"),
  artisticDirectorName: text("artistic_director_name"),
  artisticDirectorPhoto: text("artistic_director_photo"),
  musicalDirectorName: text("musical_director_name"),
  musicalDirectorPhoto: text("musical_director_photo"),

  coverPhotoId: integer("cover_photo_id").references(() => storages.id),
  logoId: integer("logo_id").references(() => storages.id),
  videoLink: text("video_link"),
  facebookLink: text("facebook_link"),
  instagramLink: text("instagram_link"),
  websiteLink: text("website_link"),

  isAbleTravelLiveMusic: boolean("is_able_travel_live_music").default(false),
  membersNumber: integer("members_number"),
  phone: text("phone"),
  generalDirectorPhotoId: integer("general_director_photo_id").references(
    () => storages.id
  ),
  artisticDirectorPhotoId: integer("artistic_director_photo_id").references(
    () => storages.id
  ),
  musicalDirectorPhotoId: integer("musical_director_photo_id").references(
    () => storages.id
  ),
  nsId: integer("ns_id").references(() => nationalSections.id),
  countryId: integer("country_id").references(() => countries.id),
  certificationMemberId: integer("certification_member_id").references(
    () => storages.id
  ),
  createdBy: text("created_by").references(() => users.id),
  updatedBy: text("updated_by").references(() => users.id),
  createdAt: timestamp("created_at").notNull().defaultNow(),
  updatedAt: timestamp("updated_at").$onUpdate(() => new Date()),
});
<<<<<<< HEAD

/* Subgroups Table  */

export const subgroups = pgTable("subgroups", {
  id: serial("id").primaryKey(),
  membersNumber: integer("members_number"),
  contactName: text("contact_name"),
  contactPhone: text("contact_phone"),
  groupId: integer("group_id").references(() => groups.id),
  createdAt: timestamp("created_at").notNull().defaultNow(),
  updatedAt: timestamp("updated_at").$onUpdate(() => new Date()),
});

export const subgroupsLang = pgTable("subgroups_lang", {
  id: serial("id").primaryKey(),
  name: text("name"),
  contactAddress: text("contact_address"),
  subgroupId: integer("subgroup_id").references(() => subgroups.id),
  createdAt: timestamp("created_at").notNull().defaultNow(),
  updatedAt: timestamp("updated_at").$onUpdate(() => new Date()),
});

/* Subgroup to Categories */

export const subgroupToCategories = pgTable(
  "subgroup_to_categories",
  {
    subgroupId: integer("subgroup_id").references(() => subgroups.id),
    categoryId: integer("category_id").references(() => categories.id),
    createdAt: timestamp("created_at").notNull().defaultNow(),
    updatedAt: timestamp("updated_at").$onUpdate(() => new Date()),
  },
  (t) => ({
    pk: primaryKey({ columns: [t.subgroupId, t.categoryId] }),
  }),
);

/* Group Photos */

export const groupPhotos = pgTable("group_photos", {
  id: serial("id").primaryKey(),
  festivalId: integer("group_id").references(() => festivals.id),
  photoId: integer("photo_id").references(() => storages.id),
  createdAt: timestamp("created_at").notNull().defaultNow(),
  updatedAt: timestamp("updated_at").$onUpdate(() => new Date()),
});

=======
>>>>>>> c90f158b
export const groupsLang = pgTable("groups_lang", {
  id: serial("id").primaryKey(),
  name: text("name").notNull(),
  description: text("description").notNull().default(""),
  address: text("address"),
  generalDirectorProfile: text("general_director_profile"),
  artisticDirectorProfile: text("artistic_director_profile"),
  musicalDirectorProfile: text("musical_director_profile"),
  lang: integer("lang").references(() => languages.id),
  groupId: integer("group_id").references(() => groups.id),
  createdAt: timestamp("created_at").notNull().defaultNow(),
  updatedAt: timestamp("updated_at").$onUpdate(() => new Date()),
});
export const eventsToGroups = pgTable("events_to_groups", {
  id: serial("id").primaryKey(),
  eventId: integer("event_id").references(() => events.id),
  groupId: integer("group_id").references(() => groups.id),
  createdAt: timestamp("created_at").notNull().defaultNow(),
  updatedAt: timestamp("updated_at").$onUpdate(() => new Date()),
});
export const groupToCategories = pgTable(
  "group_to_categories",
  {
    groupId: integer("group_id").references(() => groups.id),
    categoryId: integer("category_id").references(() => categories.id),
    createdAt: timestamp("created_at").notNull().defaultNow(),
    updatedAt: timestamp("updated_at").$onUpdate(() => new Date()),
  },
  (t) => ({
    pk: primaryKey({ columns: [t.groupId, t.categoryId] }),
  })
);
export const subgroups = pgTable("subgroups", {
  id: serial("id").primaryKey(),
  membersNumber: integer("members_number"),
  contactName: text("contact_name"),
  contactPhone: text("contact_phone"),
  groupId: integer("group_id").references(() => groups.id),
  createdAt: timestamp("created_at").notNull().defaultNow(),
  updatedAt: timestamp("updated_at").$onUpdate(() => new Date()),
});
export const subgroupsLang = pgTable("subgroups_lang", {
  id: serial("id").primaryKey(),
  name: text("name"),
  contactAddress: text("contact_address"),
  subgroupId: integer("subgroup_id").references(() => subgroups.id),
  createdAt: timestamp("created_at").notNull().defaultNow(),
  updatedAt: timestamp("updated_at").$onUpdate(() => new Date()),
});
export const subgroupToCategories = pgTable(
  "subgroup_to_categories",
  {
    subgroupId: integer("subgroup_id").references(() => subgroups.id),
    categoryId: integer("category_id").references(() => categories.id),
    createdAt: timestamp("created_at").notNull().defaultNow(),
    updatedAt: timestamp("updated_at").$onUpdate(() => new Date()),
  },
  (t) => ({
    pk: primaryKey({ columns: [t.subgroupId, t.categoryId] }),
  })
);

/*
8. TIMELINE
Timeline
Timeline Lang

9. WEBSITE MODULE
Design
Menu
Menu Lang

10. Announcements
Announcements
Announcements files
*/

export const timeline = pgTable("timeline", {
  id: serial("id").primaryKey(),
  slug: text("slug").notNull(),
  videoId: text("video_id"),
  mediaId: integer("media_id").references(() => storages.id),
  createdAt: timestamp("created_at").notNull().defaultNow(),
  updatedAt: timestamp("updated_at").$onUpdate(() => new Date()),
});
export const timelineLang = pgTable("timeline_lang", {
  id: serial("id").primaryKey(),
  title: text("title").notNull(),
  description: text("description").notNull(),
  lang: integer("lang").references(() => languages.id),
  timelineId: integer("timeline_id").references(() => timeline.id),
  createdAt: timestamp("created_at").notNull().defaultNow(),
  updatedAt: timestamp("updated_at").$onUpdate(() => new Date()),
});
export const design = pgTable("design", {
  id: serial("id").primaryKey(),
  bannerMediaId: integer("banner_media_id")
    .references(() => storages.id)
    .notNull(),
  createdAt: timestamp("created_at").notNull().defaultNow(),
  updatedAt: timestamp("updated_at").$onUpdate(() => new Date()),
});
export const menu = pgTable("menu", {
  id: serial("id").primaryKey(),
  slug: text("slug").notNull(),
  order: integer("order"),
  createdAt: timestamp("created_at").notNull().defaultNow(),
  updatedAt: timestamp("updated_at").$onUpdate(() => new Date()),
});
export const menuLang = pgTable("menu_lang", {
  id: serial("id").primaryKey(),
  name: text("name"),
  lang: integer("lang").references(() => languages.id),
  menuId: integer("menu_id").references(() => menu.id),
  createdAt: timestamp("created_at").notNull().defaultNow(),
  updatedAt: timestamp("updated_at").$onUpdate(() => new Date()),
});
export const announcements = pgTable("announcements", {
  id: serial("id").primaryKey(),
  to: text("to").notNull(),
  from: text("from").notNull(),
  subject: text("subject").notNull(),
  description: text("description").notNull(),
  categoryNames: text("category_names").notNull(),
  createdBy: text("created_by").references(() => users.id),
  updatedBy: text("updated_by").references(() => users.id),
  createdAt: timestamp("created_at").notNull().defaultNow(),
  updatedAt: timestamp("updated_at").$onUpdate(() => new Date()),
});

export const announcementsFiles = pgTable("announcements_files", {
  id: serial("id").primaryKey(),
  announcementId: integer("announcement_id").references(() => announcements.id),
  mediaId: integer("media_id").references(() => storages.id),
  createdAt: timestamp("created_at").notNull().defaultNow(),
  updatedAt: timestamp("updated_at").$onUpdate(() => new Date()),
});

<<<<<<< HEAD
/* Festival to categories Table */

export const festivalToCategories = pgTable(
  "festival_to_categories",
  {
    festivalId: integer("festival_id").references(() => festivals.id),
    categoryId: integer("category_id").references(() => categories.id),
    createdAt: timestamp("created_at").notNull().defaultNow(),
    updatedAt: timestamp("updated_at").$onUpdate(() => new Date()),
  },
  (t) => ({
    pk: primaryKey({ columns: [t.festivalId, t.categoryId] }),
  })
);

/* Festival to statuses Table */

export const festivalsToStatuses = pgTable(
  "festivals_to_statuses",
  {
    festivalId: integer("festival_id").references(() => festivals.id),
    statusId: integer("status_id").references(() => statuses.id),
    question: text("question"),
    answer: text("text"),
    createdAt: timestamp("created_at").notNull().defaultNow(),
    updatedAt: timestamp("updated_at").$onUpdate(() => new Date()),
  },
  (t) => ({
    pk: primaryKey({ columns: [t.festivalId, t.statusId] }),
  })
);

/* Groups to categories Table */

export const groupToCategories = pgTable(
  "group_to_categories",
  {
    groupId: integer("group_id").references(() => groups.id),
    categoryId: integer("category_id").references(() => categories.id),
    createdAt: timestamp("created_at").notNull().defaultNow(),
    updatedAt: timestamp("updated_at").$onUpdate(() => new Date()),
  },
  (t) => ({
    pk: primaryKey({ columns: [t.groupId, t.categoryId] }),
  })
);

/* National Sections */
=======
/*
11. PAGES
Sub Pages
Sub Pages Docs
Sub Pages Texts Lang
*/
>>>>>>> c90f158b

export const SubPagesProd = pgTable("sub_pages", {
  id: serial("id").primaryKey(),
  slug: text("slug").notNull(),
<<<<<<< HEAD
  countryId: integer("country_id").references(() => countries.id),
  socialMediaLinksId: integer("socia_media_links_id").references(
    () => socialMediaLinks.id
  ),
=======
  url: text("url").notNull(),
  isNews: boolean("is_news").default(false),
  originalDate: timestamp("original_date", { mode: "date" }).notNull(),
  published: boolean("published").default(false),
>>>>>>> c90f158b
  createdBy: text("created_by").references(() => users.id),
  updatedBy: text("updated_by").references(() => users.id),
  createdAt: timestamp("created_at").notNull().defaultNow(),
  updatedAt: timestamp("updated_at").$onUpdate(() => new Date()),
});
export const SubPagesTextsLangProd = pgTable("sub_pages_texts_lang", {
  id: serial("id").primaryKey(),
  title: text("title").notNull(),
  description: text("description").notNull(),
  lang: integer("lang").references(() => languages.id),
  subPageId: integer("subpage_id").references(() => SubPagesProd.id),
  createdAt: timestamp("created_at").notNull().defaultNow(),
  updatedAt: timestamp("updated_at").$onUpdate(() => new Date()),
});

/* 12. Owers */

export const owners = pgTable("owners", {
  id: serial("id").primaryKey(),
  userId: text("user_id").references(() => users.id),
  festivalId: integer("festival_id").references(() => festivals.id),
  groupId: integer("group_id").references(() => groups.id),
  nsId: integer("ns_id").references(() => nationalSections.id),
  createdAt: timestamp("created_at").notNull().defaultNow(),
  updatedAt: timestamp("updated_at").$onUpdate(() => new Date()),
});

<<<<<<< HEAD
export const nationalSectionPositionsLang = pgTable(
  "national_section_positions_lang",
  {
    id: serial("id").primaryKey(),
    shortBio: text("short_bio").notNull(),
    lang: integer("lang").references(() => languages.id),
    nsPositionsId: integer("ns_positions_id").references(
      () => nationalSectionsPositions.id
    ),
    createdAt: timestamp("created_at").notNull().defaultNow(),
    updatedAt: timestamp("updated_at").$onUpdate(() => new Date()),
  }
);

=======
>>>>>>> c90f158b
/* 13. Type Reports */

export const reportTypeCategories = pgTable("report_type_categories", {
  id: serial("id").primaryKey(),
  slug: text("slug").notNull(),
  oriented_to: text("oriented_to"),
  subType: text("subType"),
  createdAt: timestamp("created_at").notNull().defaultNow(),
  updatedAt: timestamp("updated_at").$onUpdate(() => new Date()),
});
export const reportTypeCategoriesNsLang = pgTable(
  "report_type_categories_lang",
  {
    id: serial("id").primaryKey(),
    name: text("name").notNull(),
    lang: integer("lang")
      .references(() => languages.id)
      .notNull(),
    reportTypeCategoryId: integer("report_type_category_id")
      .references(() => reportTypeCategories.id)
      .notNull(),
    createdAt: timestamp("created_at").notNull().defaultNow(),
    updatedAt: timestamp("updated_at").$onUpdate(() => new Date()),
  }
);

/* 14. Rating Questions */

export const ratingType = pgTable("rating_type", {
  id: serial("id").primaryKey(),
  name: text("name").notNull(),
  createdAt: timestamp("created_at").notNull().defaultNow(),
  updatedAt: timestamp("updated_at").$onUpdate(() => new Date()),
});
export const ratingQuestions = pgTable("rating_questions", {
  id: serial("id").primaryKey(),
  slug: text("slug").notNull(),
  ratingTypeId: integer("rating_type_id").references(() => ratingType.id),
  createdAt: timestamp("created_at").notNull().defaultNow(),
  updatedAt: timestamp("updated_at").$onUpdate(() => new Date()),
});
export const ratingQuestionsLang = pgTable("rating_questions_lang", {
  id: serial("id").primaryKey(),
  name: text("name"),
  tooltip: text("tooltip"),
  lang: integer("lang")
    .references(() => languages.id)
    .notNull(),
  ratingQuestionlId: integer("rating_question_id")
    .references(() => ratingQuestions.id)
    .notNull(),
  createdAt: timestamp("created_at").notNull().defaultNow(),
  updatedAt: timestamp("updated_at").$onUpdate(() => new Date()),
});

/* 15. NS Reports */

export const reportNationalSections = pgTable("report_ns", {
  id: serial("id").primaryKey(),
  slug: text("slug").notNull(),
  festivalSize: integer("festival_size"),
  groupSize: integer("group_size"),
  associationSize: integer("association_size"),
  individualMemberSize: integer("individual_memeber_size"),
  activeNationalCommission: boolean("active_national_commission"),
  nsId: integer("ns_id")
    .references(() => nationalSections.id)
    .notNull(),
  numberFestivals: integer("number_festivals"),
  numberGroups: integer("number_groups"),
  numberAssociationsOrOtherOrganizations: integer(
    "number_associations_or_other_organizations"
  ),
  numberIndividualMembers: integer("number_individual_members"),
  isActivelyEngagedNc: boolean("is_actively_engaged_nc"),
  createdAt: timestamp("created_at").notNull().defaultNow(),
  updatedAt: timestamp("updated_at").$onUpdate(() => new Date()),
});
export const reportNationalSectionsLang = pgTable("report_ns_lang", {
  id: serial("id").primaryKey(),
  title: text("title"),
  comment: text("comment"),
  workDescription: text("work_description"),
  lang: integer("lang")
    .references(() => languages.id)
    .notNull(),
  reportNsId: integer("report_ns_id")
    .references(() => reportNationalSections.id)
    .notNull(),
  createdAt: timestamp("created_at").notNull().defaultNow(),
  updatedAt: timestamp("updated_at").$onUpdate(() => new Date()),
});
export const reportNationalSectionActivities = pgTable("report_ns_activities", {
  id: serial("id").primaryKey(),
  reportTypeCategoryId: integer("report_type_category_id")
    .references(() => reportTypeCategories.id)
    .notNull(),
  reportNsId: integer("report_ns_id")
    .references(() => reportNationalSections.id)
    .notNull(),
  createdAt: timestamp("created_at").notNull().defaultNow(),
  updatedAt: timestamp("updated_at").$onUpdate(() => new Date()),
});

/* 16. Festivals Reports */

export const reportFestival = pgTable("report_festival", {
  id: serial("id").primaryKey(),
  slug: text("slug").notNull(),
  festivalId: integer("festival_id")
    .references(() => festivals.id)
    .notNull(),
  amountPeople: integer("amount_people"),
  disabledAdults: integer("any_disabled_adults"),
  disabledYouth: integer("any_disabled_youth"),
  disabledChildren: integer("any_disabled_children"),
  amountPerformances: integer("amount_performances"),
  averageCostTicket: integer("average_cost_ticket"),
  sourceData: text("source_data"),
  createdAt: timestamp("created_at").notNull().defaultNow(),
  updatedAt: timestamp("updated_at").$onUpdate(() => new Date()),
});
export const reportFestivalActivities = pgTable("report_festival_activities", {
  id: serial("id").primaryKey(),
  reportTypeCategoryId: integer("report_type_category_id")
    .references(() => reportTypeCategories.id)
    .notNull(),
  reportFestivalId: integer("report_festival_id")
    .references(() => reportFestival.id)
    .notNull(),
  createdAt: timestamp("created_at").notNull().defaultNow(),
  updatedAt: timestamp("updated_at").$onUpdate(() => new Date()),
});

/* 17. Festival Rating */

export const ratingFestivalToGroups = pgTable("rating_festival_to_groups", {
  id: serial("id").primaryKey(),
  ratingResult: integer("rating_result").notNull(),
  reportFestivalId: integer("report_festival_id")
    .references(() => reportFestival.id)
    .notNull(),
  groupId: integer("group_id").references(() => groups.id),
  nameNoCioffGroup: text("name_no_cioff_group"),
  amountPersonsGroup: integer("amount_persons_group"),
  isInvitationPerWebsite: boolean("is_invitation_per_website"),
  isInvitationPerNs: boolean("is_invitation_per_ns"),
  isGroupLiveMusic: boolean("is_group_live_music"),
  createdAt: timestamp("created_at").notNull().defaultNow(),
  updatedAt: timestamp("updated_at").$onUpdate(() => new Date()),
});
export const ratingFestivalToGroupsAnswers = pgTable(
  "rating_festival_to_groups_answers",
  {
    id: serial("id").primaryKey(),
    rating: integer("rating").notNull(),
    ratingFestivalToGroupsId: integer("rating_festival_to_groups_id")
      .references(() => ratingFestivalToGroups.id)
      .notNull(),
    ratingQuestionId: integer("rating_question_id")
      .references(() => ratingQuestions.id)
      .notNull(),
    createdAt: timestamp("created_at").notNull().defaultNow(),
    updatedAt: timestamp("updated_at").$onUpdate(() => new Date()),
  }
);
export const ratingFestivalToGroupsAnswersLang = pgTable(
  "rating_festival_to_groups_answers_lang",
  {
    id: serial("id").primaryKey(),
    comment: text("comment"),
    lang: integer("lang")
      .references(() => languages.id)
      .notNull(),
    ratingFestivalToGroupsAnswersId: integer(
      "rating_festival_to_groups_answers_id"
    )
      .references(() => ratingFestivalToGroupsAnswers.id)
      .notNull(),
    createdAt: timestamp("created_at").notNull().defaultNow(),
    updatedAt: timestamp("updated_at").$onUpdate(() => new Date()),
  }
);
export const ratingFestivalResultsLangProd = pgTable(
  "rating_festival_results_lang",
  {
    id: serial("id").primaryKey(),
    comment: text("comment"),
    lang: integer("lang")
      .references(() => languages.id)
      .notNull(),
    ratingFestivalToGroupsId: integer("rating_festival_to_groups_id")
      .references(() => ratingFestivalToGroups.id)
      .notNull(),
    createdAt: timestamp("created_at").notNull().defaultNow(),
    updatedAt: timestamp("updated_at").$onUpdate(() => new Date()),
  }
);

/* 18. Groups Reports */

export const ReportGroupProd = pgTable("report_group", {
  id: serial("id").primaryKey(),
  slug: text("slug").notNull(),
  groupId: integer("group_id")
    .references(() => groups.id)
    .notNull(),
  amountPersonsTravelled: integer("amount_persons_travelled"),
  ich: text("ich"),
  createdAt: timestamp("created_at").notNull().defaultNow(),
  updatedAt: timestamp("updated_at").$onUpdate(() => new Date()),
});

/* 19. Group Rating */

export const ratingGroupToFestivals = pgTable("rating_group_to_festivals", {
  id: serial("id").primaryKey(),
  ratingResult: integer("rating_result").notNull(),
  reportGroupId: integer("report_group_id")
    .references(() => ReportGroupProd.id)
    .notNull(),
  festivalId: integer("festival_id").references(() => festivals.id),
  nameNoCioffFestival: text("name_no_cioff_festival"),
  introductionBeforePerformances: boolean("introduction_before_performances"),
  isLogosPresent: boolean("is_logos_present"),
  atLeast5ForeginGroups: boolean("at_least_5_foregin_groups"),
  festivalCoverTravelCosts: boolean("festival_cover_travel_costs"),
  refreshmentsDuringPerformances: boolean("refreshments_during_performances"),
  financialCompensationPerMember: integer("financial_compensation_per_member"),
  createdAt: timestamp("created_at").notNull().defaultNow(),
  updatedAt: timestamp("updated_at").$onUpdate(() => new Date()),
});
export const reportGroupTypeLocales = pgTable("report_group_type_locales", {
  id: serial("id").primaryKey(),
  reportTypeCategoryId: integer("report_type_category_id")
    .references(() => reportTypeCategories.id)
    .notNull(),
  reportGroupToFestivalsId: integer("report_group_to_festivals_id")
    .references(() => ratingGroupToFestivals.id)
    .notNull(),
  createdAt: timestamp("created_at").notNull().defaultNow(),
  updatedAt: timestamp("updated_at").$onUpdate(() => new Date()),
});
export const reportGroupTypeLocalesSleep = pgTable(
  "report_group_type_locales_sleep",
  {
    id: serial("id").primaryKey(),
    reportTypeCategoryId: integer("report_type_category_id")
      .references(() => reportTypeCategories.id)
      .notNull(),
    reportGroupToFestivalsId: integer("report_group_to_festivals_id")
      .references(() => ratingGroupToFestivals.id)
      .notNull(),
    createdAt: timestamp("created_at").notNull().defaultNow(),
    updatedAt: timestamp("updated_at").$onUpdate(() => new Date()),
  }
);
export const ratingGroupToFestivalsAnswers = pgTable(
  "rating_group_to_festivals_answers",
  {
    id: serial("id").primaryKey(),
    rating: integer("rating").notNull(),
    reportGroupToFestivalsId: integer("report_group_to_festivals_id")
      .references(() => ratingGroupToFestivals.id)
      .notNull(),
    ratingQuestionId: integer("rating_question_id")
      .references(() => ratingQuestions.id)
      .notNull(),
    createdAt: timestamp("created_at").notNull().defaultNow(),
    updatedAt: timestamp("updated_at").$onUpdate(() => new Date()),
  }
);
export const ratingGroupAnswersLang = pgTable(
  "rating_group_to_festivals_answers_lang",
  {
    id: serial("id").primaryKey(),
    comment: text("comment"),
    lang: integer("lang")
      .references(() => languages.id)
      .notNull(),
    ratingGroupToFestivalsAnswersId: integer(
      "rating_group_to_festivals_answers_id"
    )
      .references(() => ratingGroupToFestivalsAnswers.id)
      .notNull(),
    createdAt: timestamp("created_at").notNull().defaultNow(),
    updatedAt: timestamp("updated_at").$onUpdate(() => new Date()),
  }
);
export const ratingGroupResultsLang = pgTable("rating_group_results_lang", {
  id: serial("id").primaryKey(),
  comment: text("comment"),
  lang: integer("lang")
    .references(() => languages.id)
    .notNull(),
  reportGroupToFestivalsId: integer("report_group_to_festivals_id")
<<<<<<< HEAD
    .references(() => languages.id)
    .notNull(),
  createdAt: timestamp("created_at").notNull().defaultNow(),
  updatedAt: timestamp("updated_at").$onUpdate(() => new Date()),
});

/* Owners */

export const owners = pgTable("owners", {
  id: serial("id").primaryKey(),
  userId: text("user_id").references(() => users.id),
  festivalId: integer("festival_id").references(() => festivals.id),
  groupId: integer("group_id").references(() => groups.id),
  nsId: integer("ns_id").references(() => nationalSections.id),
  createdAt: timestamp("created_at").notNull().defaultNow(),
  updatedAt: timestamp("updated_at").$onUpdate(() => new Date()),
});

/* Social Media Links */

export const socialMediaLinks = pgTable("social_media_links", {
  id: serial("id").primaryKey(),
  facebookLink: text("facebook_link"),
  instagramLink: text("instagram_link"),
  websiteLink: text("website_link"),
  createdAt: timestamp("created_at").notNull().defaultNow(),
  updatedAt: timestamp("updated_at").$onUpdate(() => new Date()),
});

export const otherSociaMediaLinks = pgTable("other_social_media_links", {
  id: serial("id").primaryKey(),
  name: text("name"),
  link: text("link"),
  socialMediaLinkId: integer("social_media_link_id").references(
    () => socialMediaLinks.id
  ),
  createdAt: timestamp("created_at").notNull().defaultNow(),
  updatedAt: timestamp("updated_at").$onUpdate(() => new Date()),
});

/*
8. TIMELINE
Timeline
Timeline Lang

9. WEBSITE MODULE
Design
Menu
Menu Lang

10. Announcements
Announcements
Announcements files
*/

export const timeline = pgTable("timeline", {
  id: serial("id").primaryKey(),
  slug: text("slug").notNull(),
  videoId: text("video_id"),
  mediaId: integer("media_id").references(() => storages.id),
  createdAt: timestamp("created_at").notNull().defaultNow(),
  updatedAt: timestamp("updated_at").$onUpdate(() => new Date()),
});

export const timelineLang = pgTable("timeline_lang", {
  id: serial("id").primaryKey(),
  title: text("title").notNull(),
  description: text("description").notNull(),
  lang: integer("lang").references(() => languages.id),
  timelineId: integer("timeline_id").references(() => timeline.id),
  createdAt: timestamp("created_at").notNull().defaultNow(),
  updatedAt: timestamp("updated_at").$onUpdate(() => new Date()),
});

export const design = pgTable("design", {
  id: serial("id").primaryKey(),
  bannerMediaId: integer("banner_media_id")
    .references(() => storages.id)
=======
    .references(() => ratingGroupToFestivals.id)
>>>>>>> c90f158b
    .notNull(),
  createdAt: timestamp("created_at").notNull().defaultNow(),
  updatedAt: timestamp("updated_at").$onUpdate(() => new Date()),
});

/* Activities */

export const typeActivity = pgEnum("type_activity", [
  "Conference",
  "Workshop",
  "Seminar",
  "Congress",
  "National Festival",
]);

export const modalityActivity = pgEnum("modality_activity", [
  "In Person",
  "Online",
]);

export const lengthActivity = pgEnum("length_activity", ["Hours", "Days"]);

export const activities = pgTable("activities", {
  id: serial("id").primaryKey(),
  name: text("name"),
  type: typeActivity("type"),
  modality: modalityActivity("modality"),
  length: lengthActivity("length"),
  lengthSize: integer("length_size"),
  performerSize: integer("performer_size"),
  reportNationalSectionId: integer("report_national_section_id").references(
    () => reportNationalSections.id
  ),
  createdAt: timestamp("created_at").notNull().defaultNow(),
  updatedAt: timestamp("updated_at").$onUpdate(() => new Date()),
});

export const emailTemplates = pgTable("email_templates", {
  id: serial("id").primaryKey(),
  lang: integer("lang").references(() => languages.id),
  template: text("template").notNull(),
  tag: text("tag"),
});

/* Relations */

export const userRelations = relations(users, ({ one }) => ({
  role: one(roles, {
    fields: [users.roleId],
    references: [roles.id],
  }),
}));

export const festivalRelations = relations(festivals, ({ many, one }) => ({
  festivalsToCategories: many(festivalToCategories),
  country: one(countries, {
    fields: [festivals.countryId],
    references: [countries.id],
  }),
  ns: one(nationalSections, {
    fields: [festivals.nsId],
    references: [nationalSections.id],
  }),
  status: one(statuses, {
    fields: [festivals.statusId],
    references: [statuses.id],
  }),
  langs: many(festivalsLang),
  owners: many(owners),
  events: many(events),
}));

export const festivalLangRelations = relations(festivalsLang, ({ one }) => ({
  festival: one(festivals, {
    fields: [festivalsLang.festivalId],
    references: [festivals.id],
  }),
  l: one(languages, {
    fields: [festivalsLang.lang],
    references: [languages.id],
  }),
}));

export const categoriesLangRelations = relations(categoriesLang, ({ one }) => ({
  category: one(categories, {
    fields: [categoriesLang.categoryId],
    references: [categories.id],
  }),
}));

export const categoriesRelations = relations(categories, ({ many, one }) => ({
  festivalsToCategories: many(festivalToCategories),
  categoryGroup: one(categoryGroups, {
    fields: [categories.categoryGroupId],
    references: [categoryGroups.id],
  }),
  langs: many(categoriesLang),
<<<<<<< HEAD
=======
}));

export const categoriesLangRelations = relations(categoriesLang, ({ one }) => ({
  category: one(categories, {
    fields: [categoriesLang.categoryId],
    references: [categories.id],
  }),
  l: one(languages, {
    fields: [categoriesLang.lang],
    references: [languages.id],
  }),
>>>>>>> c90f158b
}));

export const categoryGroupsRealtions = relations(
  categoryGroups,
  ({ many }) => ({
    categories: many(categories),
  })
);

export const countriesRelations = relations(countries, ({ many }) => ({
  festivals: many(festivals),
}));

export const festivalsToCategoriesRelations = relations(
  festivalToCategories,
  ({ one }) => ({
    festival: one(festivals, {
      fields: [festivalToCategories.festivalId],
      references: [festivals.id],
    }),
    category: one(categories, {
      fields: [festivalToCategories.categoryId],
      references: [categories.id],
    }),
  })
);

export const groupsRelations = relations(groups, ({ one, many }) => ({
  country: one(countries, {
    fields: [groups.countryId],
    references: [countries.id],
  }),
  directorPhoto: one(storages, {
    fields: [groups.generalDirectorPhotoId],
    references: [storages.id],
  }),
  ns: one(nationalSections, {
    fields: [groups.nsId],
    references: [nationalSections.id],
  }),
  langs: many(groupsLang),
  owners: many(owners),
}));

export const groupLangRelations = relations(groupsLang, ({ one }) => ({
  group: one(groups, {
    fields: [groupsLang.groupId],
    references: [groups.id],
  }),
  l: one(languages, {
    fields: [groupsLang.lang],
    references: [languages.id],
  }),
}));

export const nationalSectionRelations = relations(
  nationalSections,
  ({ many, one }) => ({
    langs: many(nationalSectionsLang),
    owners: many(owners),
    positions: many(nationalSectionsPositions),
    social: one(socialMediaLinks, {
      fields: [nationalSections.socialMediaLinksId],
      references: [socialMediaLinks.id],
    }),
    festivals: many(festivals),
    groups: many(groups),
    otherEvents: many(events),
  })
);

export const nationalSectionLangRelations = relations(
  nationalSectionsLang,
  ({ one }) => ({
    ns: one(nationalSections, {
      fields: [nationalSectionsLang.nsId],
      references: [nationalSections.id],
    }),
    l: one(languages, {
      fields: [nationalSectionsLang.lang],
      references: [languages.id],
    }),
  })
);

export const nationalSectionPositionRelations = relations(
  nationalSectionsPositions,
  ({ one, many }) => ({
    ns: one(nationalSections, {
      fields: [nationalSectionsPositions.nsId],
      references: [nationalSections.id],
    }),
    langs: many(nationalSectionPositionsLang),
<<<<<<< HEAD
=======
    type: one(typePosition, {
      fields: [nationalSectionsPositions.typePositionId],
      references: [typePosition.id],
    }),
>>>>>>> c90f158b
  })
);

export const nationalSectionPositionLangRelations = relations(
  nationalSectionPositionsLang,
  ({ one }) => ({
    position: one(nationalSectionsPositions, {
      fields: [nationalSectionPositionsLang.nsPositionsId],
      references: [nationalSectionsPositions.id],
    }),
    l: one(languages, {
      fields: [nationalSectionPositionsLang.lang],
      references: [languages.id],
    }),
  })
);

export const ownerRelations = relations(owners, ({ one }) => ({
  user: one(users, {
    fields: [owners.userId],
    references: [users.id],
  }),
  festival: one(festivals, {
    fields: [owners.festivalId],
    references: [festivals.id],
  }),
  group: one(groups, {
    fields: [owners.groupId],
    references: [groups.id],
  }),
  ns: one(nationalSections, {
    fields: [owners.nsId],
    references: [nationalSections.id],
  }),
}));

export const socialMediaLinkRelations = relations(
  socialMediaLinks,
  ({ many }) => ({
    others: many(otherSociaMediaLinks),
  })
);

export const otherSocialMediaLinkRelations = relations(
  otherSociaMediaLinks,
  ({ one }) => ({
    mainSocial: one(socialMediaLinks, {
      fields: [otherSociaMediaLinks.socialMediaLinkId],
      references: [socialMediaLinks.id],
    }),
  })
);

export const eventRelations = relations(events, ({ one, many }) => ({
  ns: one(nationalSections, {
    fields: [events.nsId],
    references: [nationalSections.id],
  }),
  festival: one(festivals, {
    fields: [events.festivalId],
    references: [festivals.id],
  }),
  langs: many(eventsLang),
}));

export const eventLangRelations = relations(eventsLang, ({ one }) => ({
  event: one(events, {
    fields: [eventsLang.eventId],
    references: [events.id],
  }),
  l: one(languages, {
    fields: [eventsLang.lang],
    references: [languages.id],
  }),
}));

export const statusRelations = relations(statuses, ({ many }) => ({
  festivals: many(festivals),
}));

export const typePositionRelations = relations(typePosition, ({ many }) => ({
  positions: many(nationalSectionsPositions),
  langs: many(typePositionLang),
}));

export const typePositionLangRelations = relations(
  typePositionLang,
  ({ one }) => ({
    type: one(typePosition, {
      fields: [typePositionLang.typePositionId],
      references: [typePosition.id],
    }),
    l: one(languages, {
      fields: [typePositionLang.lang],
      references: [languages.id],
    }),
  })
);

/* Schema Zod  */

export const inserUserSchema = createInsertSchema(users, {
  email: (schema) => schema.email.email(),
  password: (schema) => schema.password.min(6),
});

export const selectUserSchema = createSelectSchema(users);

export const requestAuthSchema = inserUserSchema.pick({
  email: true,
  password: true,
});

export const accountFieldsSchema = inserUserSchema.pick({
  firstname: true,
  lastname: true,
  email: true,
});

export const insertEventSchema = createInsertSchema(events);

export const selectEventSchema = createSelectSchema(events);

export const insertEventLangSchema = createInsertSchema(eventsLang, {
  name: (schema) => schema.name.min(1),
  description: (schema) =>
    schema.description.min(1).refine(
      (value) => {
        return value.split(" ").length <= 200;
      },
      {
        message: "Description can't be more than 200 words",
      }
    ),
});

export const insertFestivalSchema = createInsertSchema(festivals, {
  email: (schema) => schema.email.min(1).email(),
  directorName: (schema) => schema.directorName.min(1),
  contact: (schema) => schema.contact.min(1),
  location: (schema) => schema.location.min(1),
  phone: (schema) =>
    schema.phone.min(1).refine(
      (value) => {
        return isPossiblePhoneNumber(value || "");
      },
      { params: { i18n: "invalid_phone_number" } }
    ),
});

export const insertFestivalLangSchema = createInsertSchema(festivalsLang, {
  name: (schema) => schema.name.min(1),
  description: (schema) =>
    schema.description.min(1).refine(
      (value) => {
        return value.split(" ").length <= 500;
      },
      {
        message: "Description can't be more than 500 words",
      }
    ),
});

export const inserFestivalByNSSchema = insertFestivalSchema.pick({
  id: true,
  email: true,
});

export const insertGroupSchema = createInsertSchema(groups, {
  generalDirectorName: (schema) => schema.generalDirectorName.min(1),
  artisticDirectorName: (schema) => schema.generalDirectorName.min(1),
});

export const insertGroupByNSSchema = insertGroupSchema.pick({
  id: true,
});

export const insertGroupLangSchema = createInsertSchema(groupsLang, {
  name: (schema) => schema.name.min(1),
  generalDirectorProfile: (schema) => schema.name.min(1),
  artisticDirectorProfile: (schema) => schema.name.min(1),
});

export const selectFestivalSchema = createSelectSchema(festivals);

export const insertReportNationalSectionsSchema = createInsertSchema(
  reportNationalSections
);

export const insertReportNationalSectionLangSchema = createInsertSchema(
  reportNationalSectionsLang,
  {
    workDescription: (schema) =>
      schema.workDescription.min(1).refine(
        (value) => {
          return value.split(" ").length <= 500;
        },
        {
          message: "Description can't be more than 500 words",
        }
      ),
  }
);

export const insertNationalSectionSchema = createInsertSchema(nationalSections);

export const inserNationalSectionLangSchema = createInsertSchema(
  nationalSectionsLang,
  {
    name: (schema) => schema.name.min(1),
    about: (schema) => schema.about.min(1),
<<<<<<< HEAD
    aboutYoung: (schema) => schema.aboutYoung.min(1),
=======
>>>>>>> c90f158b
  }
);
export const insertNationalSectionPositionsSchema = createInsertSchema(
  nationalSectionsPositions,
  {
    name: (schema) => schema.name.min(1),
    email: (schema) => schema.email.min(1),
    phone: (schema) =>
      schema.phone.min(1).refine(
        (value) => {
          return isPossiblePhoneNumber(value || "");
        },
        { params: { i18n: "invalid_phone_number" } }
      ),
  }
);

export const insertNationalSectionPositionsLangSchema = createInsertSchema(
  nationalSectionPositionsLang,
  {
    shortBio: (schema) =>
      schema.shortBio.min(1).refine(
        (value) => {
          return value.split(" ").length <= 200;
        },
        {
          message: "Description can't be more than 200 words",
        }
      ),
  }
);

export const insertActivitySchema = createInsertSchema(activities, {
  name: (schema) => schema.name.min(1),
});

export const insertSocialMediaLinkSchema = createInsertSchema(
  socialMediaLinks,
  {
    instagramLink: (schema) => schema.instagramLink.url(),
    facebookLink: (schema) => schema.facebookLink.url(),
    websiteLink: (schema) => schema.websiteLink.url(),
  }
);

export const insertSubGroupSchema = createInsertSchema(subgroups);

export const insertSubGroupLangSchema = createInsertSchema(subgroupsLang);

/* Infered Types */

export type InsertUser = typeof users.$inferInsert;
export type SelectUser = typeof users.$inferSelect;

export type InsertEvent = typeof events.$inferInsert;
export type SelectEvent = typeof events.$inferSelect;

export type InsertEventLang = typeof eventsLang.$inferInsert;
export type SelectEventLang = typeof eventsLang.$inferSelect;

export type InsertCategory = typeof categories.$inferInsert;
export type SelectCategory = typeof categories.$inferSelect;

export type InsertFestival = typeof festivals.$inferInsert;
export type SelectFestival = typeof festivals.$inferSelect;

export type InsertFestivalLang = typeof festivalsLang.$inferInsert;
export type SelectFestivalLang = typeof festivalsLang.$inferSelect;

export type InsertGroup = typeof groups.$inferInsert;
export type SelectGroup = typeof groups.$inferSelect;

export type InsertCountries = typeof countries.$inferInsert;
export type SelectCountries = typeof countries.$inferSelect;

export type InsertLanguages = typeof languages.$inferInsert;
export type SelectLanguages = typeof languages.$inferSelect;

export type InsertRoles = typeof roles.$inferInsert;
export type SelectRoles = typeof roles.$inferSelect;

export type InsertPermissions = typeof permissions.$inferInsert;
export type SelectPermissions = typeof permissions.$inferSelect;

export type InsertRolesToPermissions = typeof rolesToPermissions.$inferInsert;
export type SelectRolesToPermissions = typeof rolesToPermissions.$inferSelect;

export type InsertFestivalToCategories =
  typeof festivalToCategories.$inferInsert;
export type SelectFestivalToCategories =
  typeof festivalToCategories.$inferSelect;

export type InsertStatus = typeof statuses.$inferInsert;
export type SelectStatus = typeof statuses.$inferSelect;

export type InsertNationalSection = typeof nationalSections.$inferInsert;
export type SelectNationalSection = typeof nationalSections.$inferSelect;

export type InsertNationalSectionLang =
  typeof nationalSectionsLang.$inferInsert;
export type SelectNationalSectionLang =
  typeof nationalSectionsLang.$inferSelect;

export type InsertNationalSectionPositions =
  typeof nationalSectionsPositions.$inferInsert;
export type SelectNationalSectionPositions =
  typeof nationalSectionsPositions.$inferSelect;

export type InsertNationalSectionPositionsLang =
  typeof nationalSectionPositionsLang.$inferInsert;
export type SelectNationalSectionPositionsLang =
  typeof nationalSectionPositionsLang.$inferSelect;<|MERGE_RESOLUTION|>--- conflicted
+++ resolved
@@ -442,20 +442,17 @@
 );
 export const events = pgTable("events", {
   id: serial("id").primaryKey(),
-<<<<<<< HEAD
-  name: text("name").notNull(),
   slug: text("slug").notNull(),
-  icon: text("icon"),
+  // name: text("name").notNull(),
+  // icon: text("icon"),
   categoryGroupId: integer("category_group_id").references(
     () => categoryGroups.id
   ),
-=======
   startDate: timestamp("start_date", { mode: "date" }).notNull(),
   endDate: timestamp("end_date", { mode: "date" }).notNull(),
   festivalId: integer("festival_id").references(() => festivals.id),
   nsId: integer("ns_id").references(() => nationalSections.id),
   active: boolean("active").default(true),
->>>>>>> c90f158b
   createdAt: timestamp("created_at").notNull().defaultNow(),
   updatedAt: timestamp("updated_at").$onUpdate(() => new Date()),
 });
@@ -515,56 +512,6 @@
   createdAt: timestamp("created_at").notNull().defaultNow(),
   updatedAt: timestamp("updated_at").$onUpdate(() => new Date()),
 });
-<<<<<<< HEAD
-
-/* Subgroups Table  */
-
-export const subgroups = pgTable("subgroups", {
-  id: serial("id").primaryKey(),
-  membersNumber: integer("members_number"),
-  contactName: text("contact_name"),
-  contactPhone: text("contact_phone"),
-  groupId: integer("group_id").references(() => groups.id),
-  createdAt: timestamp("created_at").notNull().defaultNow(),
-  updatedAt: timestamp("updated_at").$onUpdate(() => new Date()),
-});
-
-export const subgroupsLang = pgTable("subgroups_lang", {
-  id: serial("id").primaryKey(),
-  name: text("name"),
-  contactAddress: text("contact_address"),
-  subgroupId: integer("subgroup_id").references(() => subgroups.id),
-  createdAt: timestamp("created_at").notNull().defaultNow(),
-  updatedAt: timestamp("updated_at").$onUpdate(() => new Date()),
-});
-
-/* Subgroup to Categories */
-
-export const subgroupToCategories = pgTable(
-  "subgroup_to_categories",
-  {
-    subgroupId: integer("subgroup_id").references(() => subgroups.id),
-    categoryId: integer("category_id").references(() => categories.id),
-    createdAt: timestamp("created_at").notNull().defaultNow(),
-    updatedAt: timestamp("updated_at").$onUpdate(() => new Date()),
-  },
-  (t) => ({
-    pk: primaryKey({ columns: [t.subgroupId, t.categoryId] }),
-  }),
-);
-
-/* Group Photos */
-
-export const groupPhotos = pgTable("group_photos", {
-  id: serial("id").primaryKey(),
-  festivalId: integer("group_id").references(() => festivals.id),
-  photoId: integer("photo_id").references(() => storages.id),
-  createdAt: timestamp("created_at").notNull().defaultNow(),
-  updatedAt: timestamp("updated_at").$onUpdate(() => new Date()),
-});
-
-=======
->>>>>>> c90f158b
 export const groupsLang = pgTable("groups_lang", {
   id: serial("id").primaryKey(),
   name: text("name").notNull(),
@@ -703,78 +650,24 @@
   updatedAt: timestamp("updated_at").$onUpdate(() => new Date()),
 });
 
-<<<<<<< HEAD
-/* Festival to categories Table */
-
-export const festivalToCategories = pgTable(
-  "festival_to_categories",
-  {
-    festivalId: integer("festival_id").references(() => festivals.id),
-    categoryId: integer("category_id").references(() => categories.id),
-    createdAt: timestamp("created_at").notNull().defaultNow(),
-    updatedAt: timestamp("updated_at").$onUpdate(() => new Date()),
-  },
-  (t) => ({
-    pk: primaryKey({ columns: [t.festivalId, t.categoryId] }),
-  })
-);
-
-/* Festival to statuses Table */
-
-export const festivalsToStatuses = pgTable(
-  "festivals_to_statuses",
-  {
-    festivalId: integer("festival_id").references(() => festivals.id),
-    statusId: integer("status_id").references(() => statuses.id),
-    question: text("question"),
-    answer: text("text"),
-    createdAt: timestamp("created_at").notNull().defaultNow(),
-    updatedAt: timestamp("updated_at").$onUpdate(() => new Date()),
-  },
-  (t) => ({
-    pk: primaryKey({ columns: [t.festivalId, t.statusId] }),
-  })
-);
-
-/* Groups to categories Table */
-
-export const groupToCategories = pgTable(
-  "group_to_categories",
-  {
-    groupId: integer("group_id").references(() => groups.id),
-    categoryId: integer("category_id").references(() => categories.id),
-    createdAt: timestamp("created_at").notNull().defaultNow(),
-    updatedAt: timestamp("updated_at").$onUpdate(() => new Date()),
-  },
-  (t) => ({
-    pk: primaryKey({ columns: [t.groupId, t.categoryId] }),
-  })
-);
-
-/* National Sections */
-=======
 /*
 11. PAGES
 Sub Pages
 Sub Pages Docs
 Sub Pages Texts Lang
 */
->>>>>>> c90f158b
 
 export const SubPagesProd = pgTable("sub_pages", {
   id: serial("id").primaryKey(),
   slug: text("slug").notNull(),
-<<<<<<< HEAD
   countryId: integer("country_id").references(() => countries.id),
   socialMediaLinksId: integer("socia_media_links_id").references(
     () => socialMediaLinks.id
   ),
-=======
   url: text("url").notNull(),
   isNews: boolean("is_news").default(false),
   originalDate: timestamp("original_date", { mode: "date" }).notNull(),
   published: boolean("published").default(false),
->>>>>>> c90f158b
   createdBy: text("created_by").references(() => users.id),
   updatedBy: text("updated_by").references(() => users.id),
   createdAt: timestamp("created_at").notNull().defaultNow(),
@@ -802,23 +695,6 @@
   updatedAt: timestamp("updated_at").$onUpdate(() => new Date()),
 });
 
-<<<<<<< HEAD
-export const nationalSectionPositionsLang = pgTable(
-  "national_section_positions_lang",
-  {
-    id: serial("id").primaryKey(),
-    shortBio: text("short_bio").notNull(),
-    lang: integer("lang").references(() => languages.id),
-    nsPositionsId: integer("ns_positions_id").references(
-      () => nationalSectionsPositions.id
-    ),
-    createdAt: timestamp("created_at").notNull().defaultNow(),
-    updatedAt: timestamp("updated_at").$onUpdate(() => new Date()),
-  }
-);
-
-=======
->>>>>>> c90f158b
 /* 13. Type Reports */
 
 export const reportTypeCategories = pgTable("report_type_categories", {
@@ -1115,88 +991,7 @@
     .references(() => languages.id)
     .notNull(),
   reportGroupToFestivalsId: integer("report_group_to_festivals_id")
-<<<<<<< HEAD
-    .references(() => languages.id)
-    .notNull(),
-  createdAt: timestamp("created_at").notNull().defaultNow(),
-  updatedAt: timestamp("updated_at").$onUpdate(() => new Date()),
-});
-
-/* Owners */
-
-export const owners = pgTable("owners", {
-  id: serial("id").primaryKey(),
-  userId: text("user_id").references(() => users.id),
-  festivalId: integer("festival_id").references(() => festivals.id),
-  groupId: integer("group_id").references(() => groups.id),
-  nsId: integer("ns_id").references(() => nationalSections.id),
-  createdAt: timestamp("created_at").notNull().defaultNow(),
-  updatedAt: timestamp("updated_at").$onUpdate(() => new Date()),
-});
-
-/* Social Media Links */
-
-export const socialMediaLinks = pgTable("social_media_links", {
-  id: serial("id").primaryKey(),
-  facebookLink: text("facebook_link"),
-  instagramLink: text("instagram_link"),
-  websiteLink: text("website_link"),
-  createdAt: timestamp("created_at").notNull().defaultNow(),
-  updatedAt: timestamp("updated_at").$onUpdate(() => new Date()),
-});
-
-export const otherSociaMediaLinks = pgTable("other_social_media_links", {
-  id: serial("id").primaryKey(),
-  name: text("name"),
-  link: text("link"),
-  socialMediaLinkId: integer("social_media_link_id").references(
-    () => socialMediaLinks.id
-  ),
-  createdAt: timestamp("created_at").notNull().defaultNow(),
-  updatedAt: timestamp("updated_at").$onUpdate(() => new Date()),
-});
-
-/*
-8. TIMELINE
-Timeline
-Timeline Lang
-
-9. WEBSITE MODULE
-Design
-Menu
-Menu Lang
-
-10. Announcements
-Announcements
-Announcements files
-*/
-
-export const timeline = pgTable("timeline", {
-  id: serial("id").primaryKey(),
-  slug: text("slug").notNull(),
-  videoId: text("video_id"),
-  mediaId: integer("media_id").references(() => storages.id),
-  createdAt: timestamp("created_at").notNull().defaultNow(),
-  updatedAt: timestamp("updated_at").$onUpdate(() => new Date()),
-});
-
-export const timelineLang = pgTable("timeline_lang", {
-  id: serial("id").primaryKey(),
-  title: text("title").notNull(),
-  description: text("description").notNull(),
-  lang: integer("lang").references(() => languages.id),
-  timelineId: integer("timeline_id").references(() => timeline.id),
-  createdAt: timestamp("created_at").notNull().defaultNow(),
-  updatedAt: timestamp("updated_at").$onUpdate(() => new Date()),
-});
-
-export const design = pgTable("design", {
-  id: serial("id").primaryKey(),
-  bannerMediaId: integer("banner_media_id")
-    .references(() => storages.id)
-=======
     .references(() => ratingGroupToFestivals.id)
->>>>>>> c90f158b
     .notNull(),
   createdAt: timestamp("created_at").notNull().defaultNow(),
   updatedAt: timestamp("updated_at").$onUpdate(() => new Date()),
@@ -1280,13 +1075,6 @@
   }),
 }));
 
-export const categoriesLangRelations = relations(categoriesLang, ({ one }) => ({
-  category: one(categories, {
-    fields: [categoriesLang.categoryId],
-    references: [categories.id],
-  }),
-}));
-
 export const categoriesRelations = relations(categories, ({ many, one }) => ({
   festivalsToCategories: many(festivalToCategories),
   categoryGroup: one(categoryGroups, {
@@ -1294,8 +1082,6 @@
     references: [categoryGroups.id],
   }),
   langs: many(categoriesLang),
-<<<<<<< HEAD
-=======
 }));
 
 export const categoriesLangRelations = relations(categoriesLang, ({ one }) => ({
@@ -1307,7 +1093,6 @@
     fields: [categoriesLang.lang],
     references: [languages.id],
   }),
->>>>>>> c90f158b
 }));
 
 export const categoryGroupsRealtions = relations(
@@ -1401,13 +1186,10 @@
       references: [nationalSections.id],
     }),
     langs: many(nationalSectionPositionsLang),
-<<<<<<< HEAD
-=======
     type: one(typePosition, {
       fields: [nationalSectionsPositions.typePositionId],
       references: [typePosition.id],
     }),
->>>>>>> c90f158b
   })
 );
 
@@ -1619,10 +1401,6 @@
   {
     name: (schema) => schema.name.min(1),
     about: (schema) => schema.about.min(1),
-<<<<<<< HEAD
-    aboutYoung: (schema) => schema.aboutYoung.min(1),
-=======
->>>>>>> c90f158b
   }
 );
 export const insertNationalSectionPositionsSchema = createInsertSchema(
